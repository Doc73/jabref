--- conflicted
+++ resolved
@@ -1,84 +1,52 @@
-<<<<<<< HEAD
-<html xmlns="http://www.w3.org/1999/xhtml">
-<head>
-<link rel="stylesheet" type="text/css" href="../jabref_help.css"/>
-</head>
-
-<body>
-
-
-    <h1>Exportation vers une base de donn&eacute;es SQL externe</h1>
-
-    <p> JabRef est capable d'exporter le contenu de la base BibTeX, ainsi que les informations sur les groupes, dans une base de donn&eacute;es externe MySQL ou PostgreSQL.</p>
-
-    <p>You just need to be sure you have an user/password with full privileges on a MySQL or PostgreSQL server.</p>
-
-    <h2>Exportation</h2>
-    <ol>
-      <li> Choisissez <b>Fichier -&gt; Exporter vers une base SQL externe</b>, ou cliquez sur le bouton correspondant dans la barre d'outils.</li>
-      <li> S&eacute;lectionnez le type de base de donn&eacute;es &agrave; partir du menu d&eacute;roulant pour le<em>Type de Serveur</em>.</li>
-      <li> Entrez les informations de connexion de la base de donn&eacute;es, et cliquez sur <b>Connecter</b>.</li>
-    </ol>
-
-		<p>
-		JabRef se connectera alors &agrave; la base de donn&eacute;es sp&eacute;cifi&eacute;e, <b><em>effacera les tables existantes</em></b>, cr&eacute;era de nouvelles tables et remplira ces tables avec les informations sur les entr&eacute;es et sur les groupes. Notez que les informations de connexion ne vous seront pas demand&eacute;es lors des prochaines exportations.
-		Si vous souhaitez exporter vers une base de donn&eacute;es diff&eacute;rente, vous pouvez changez les informations de connexion en choisissant <b>Fichier -&gt; Connecter vers une base SQL externe</b> (ou en cliquant sur le bouton correspondant dans le barre d'outils), puis en effectuant une exportation.
-    </p>
-
-  </body>
-
-</html> 
-=======
-<html xmlns="http://www.w3.org/1999/xhtml">
-<head>
-<link rel="stylesheet" type="text/css" href="../jabref_help.css"/>
-</head>
-
-<body>
-
-
-    <h1>Exportation vers une base de donn&eacute;es SQL externe</h1>
-
-    <p> JabRef est capable d'exporter le contenu de la base BibTeX, ainsi que les informations sur les groupes, dans une base de donn&eacute;es externe MySQL ou PostgreSQL.</p>
-
-    <p>Vous avez juste besoin d'avoir un utilisateur/mot de passe avec tous les
-    privil&egrave;ges sur un serveur MySQL ou PostgreSQL</p>
-
-    <h2>Exportation</h2>
-    <ol>
-      <li> Choisissez <b>Fichier -&gt; Exporter vers une base SQL externe</b>, ou cliquez sur le bouton correspondant dans la barre d'outils.</li>
-      <li> S&eacute;lectionnez le type de base de donn&eacute;es &agrave; partir du menu d&eacute;roulant pour le<em>Type de Serveur</em>.</li>
-      <li> Entrez les informations de connexion de la base de donn&eacute;es, et cliquez sur <b>Connecter</b>.</li>
-    </ol>
-
-<p>
-JabRef se connectera alors &agrave; la base de donn&eacute;es sp&eacute;cifi&eacute;e,
-cr&eacute;era de nouvelles tables et remplira ces tables avec les informations
-sur les entr&eacute;es et sur les groupes. 
-Vous serez en mesure d'exporter autant de base de donn&eacute;es bib que vous d&eacute;sirez
-sans perdre les donn&eacute;es pr&eacute;c&eacute;demment explor&eacute;e.
-Le syst&egrave;me reconna&icirc;t une base de donn&eacute;es uniquement par son chemin complet
-(structure des r&eacute;pertoires + nom de fichier). 
-Dans le cas o&ugrave; vous exportez la m&ecirc;me base de donn&eacute;es plus d'une fois, les donn&eacute;es
-de cette base seront mises &agrave; jour dans la base de donn&eacute;es SQL.
-Notez que les informations de connexion ne vous seront pas 
-demand&eacute;es lors des prochaines exportations.
-Si vous souhaitez exporter vers une base de donn&eacute;es diff&eacute;rente, 
-vous pouvez changez les informations de connexion en choisissant <b>Fichier -&gt; 
-Connecter vers une base SQL externe</b> (ou en cliquant sur le bouton 
-correspondant dans le barre d'outils), puis en effectuant une exportation.
-</p>
-
-<p>A partir de la version 2.8 de JabRef, les tables ne sont plus effac&eacute;es et
-    l'utilisateur peut stocker plus d'une base de donn&eacute;es JabRef dans
-    une unique base de donn&eacute;es SQL.
-</p>
-<p>Lors de l'importation d'une base de donn&eacute;es &agrave; partir d'une base de donn&eacute;es
-    SQL, (<b>Fichier -&gt; Importer depuis une base SQL externe</b>), 
-    JabRef mettra chaque base trouv&eacute;e dans un onglet diff&eacute;rent.
-</p>
-   
-  </body>
-
-</html> 
->>>>>>> 04f87f7b
+<html xmlns="http://www.w3.org/1999/xhtml">
+<head>
+<link rel="stylesheet" type="text/css" href="../jabref_help.css"/>
+</head>
+
+<body>
+
+
+    <h1>Exportation vers une base de donn&eacute;es SQL externe</h1>
+
+    <p> JabRef est capable d'exporter le contenu de la base BibTeX, ainsi que les informations sur les groupes, dans une base de donn&eacute;es externe MySQL ou PostgreSQL.</p>
+
+    <p>Vous avez juste besoin d'avoir un utilisateur/mot de passe avec tous les
+    privil&egrave;ges sur un serveur MySQL ou PostgreSQL</p>
+
+    <h2>Exportation</h2>
+    <ol>
+      <li> Choisissez <b>Fichier -&gt; Exporter vers une base SQL externe</b>, ou cliquez sur le bouton correspondant dans la barre d'outils.</li>
+      <li> S&eacute;lectionnez le type de base de donn&eacute;es &agrave; partir du menu d&eacute;roulant pour le<em>Type de Serveur</em>.</li>
+      <li> Entrez les informations de connexion de la base de donn&eacute;es, et cliquez sur <b>Connecter</b>.</li>
+    </ol>
+
+<p>
+JabRef se connectera alors &agrave; la base de donn&eacute;es sp&eacute;cifi&eacute;e,
+cr&eacute;era de nouvelles tables et remplira ces tables avec les informations
+sur les entr&eacute;es et sur les groupes. 
+Vous serez en mesure d'exporter autant de base de donn&eacute;es bib que vous d&eacute;sirez
+sans perdre les donn&eacute;es pr&eacute;c&eacute;demment explor&eacute;e.
+Le syst&egrave;me reconna&icirc;t une base de donn&eacute;es uniquement par son chemin complet
+(structure des r&eacute;pertoires + nom de fichier). 
+Dans le cas o&ugrave; vous exportez la m&ecirc;me base de donn&eacute;es plus d'une fois, les donn&eacute;es
+de cette base seront mises &agrave; jour dans la base de donn&eacute;es SQL.
+Notez que les informations de connexion ne vous seront pas 
+demand&eacute;es lors des prochaines exportations.
+Si vous souhaitez exporter vers une base de donn&eacute;es diff&eacute;rente, 
+vous pouvez changez les informations de connexion en choisissant <b>Fichier -&gt; 
+Connecter vers une base SQL externe</b> (ou en cliquant sur le bouton 
+correspondant dans le barre d'outils), puis en effectuant une exportation.
+</p>
+
+<p>A partir de la version 2.8 de JabRef, les tables ne sont plus effac&eacute;es et
+    l'utilisateur peut stocker plus d'une base de donn&eacute;es JabRef dans
+    une unique base de donn&eacute;es SQL.
+</p>
+<p>Lors de l'importation d'une base de donn&eacute;es &agrave; partir d'une base de donn&eacute;es
+    SQL, (<b>Fichier -&gt; Importer depuis une base SQL externe</b>), 
+    JabRef mettra chaque base trouv&eacute;e dans un onglet diff&eacute;rent.
+</p>
+   
+  </body>
+
+</html> 