package org.jabref.logic.formatter;

import java.util.Collections;
import java.util.Map;
import java.util.stream.Collectors;
import java.util.stream.Stream;

import org.jabref.logic.formatter.casechanger.ProtectTermsFormatter;
import org.jabref.logic.protectedterms.ProtectedTermsLoader;
import org.jabref.logic.protectedterms.ProtectedTermsPreferences;
import org.jabref.model.cleanup.Formatter;

import org.junit.jupiter.api.BeforeAll;
import org.junit.jupiter.api.Test;
import org.junit.jupiter.params.ParameterizedTest;
import org.junit.jupiter.params.provider.MethodSource;

import static org.junit.jupiter.api.Assertions.assertEquals;
import static org.junit.jupiter.api.Assertions.assertFalse;
import static org.junit.jupiter.api.Assertions.assertNotEquals;
import static org.junit.jupiter.api.Assertions.assertNotNull;
import static org.junit.jupiter.api.Assertions.assertThrows;

public class FormatterTest {

    private static ProtectedTermsLoader protectedTermsLoader;

    @BeforeAll
    public static void setUp() {
        protectedTermsLoader = new ProtectedTermsLoader(
                new ProtectedTermsPreferences(ProtectedTermsLoader.getInternalLists(), Collections.emptyList(),
                        Collections.emptyList(), Collections.emptyList()));
    }

    /**
     * When a new formatter is added by copy and pasting another formatter, it may happen that the <code>getKey()</code> method is not adapted. This results in duplicate keys, which this test tests for.
     */
    @Test
    public void allFormatterKeysAreUnique() {
        // idea for uniqueness checking by https://stackoverflow.com/a/44032568/873282
       assertEquals(Collections.emptyList(),
               getFormatters().collect(Collectors.groupingBy(
                 formatter -> formatter.getKey(),
                 Collectors.counting()))
               .entrySet().stream()
               .filter(e -> e.getValue() > 1)
               .map(Map.Entry::getKey)
               .collect(Collectors.toList()));
    }

    @ParameterizedTest
    @MethodSource("getFormatters")
    public void getNameReturnsNotNull(Formatter formatter) {
        assertNotNull(formatter.getName());
    }

    @ParameterizedTest
    @MethodSource("getFormatters")
    public void getNameReturnsNotEmpty(Formatter formatter) {
        assertNotEquals("", formatter.getName());
    }

    @ParameterizedTest
    @MethodSource("getFormatters")
    public void getKeyReturnsNotNull(Formatter formatter) {
        assertNotNull(formatter.getKey());
    }

    @ParameterizedTest
    @MethodSource("getFormatters")
    public void getKeyReturnsNotEmpty(Formatter formatter) {
        assertNotEquals("", formatter.getKey());
    }

    @ParameterizedTest
    @MethodSource("getFormatters")
    public void formatOfNullThrowsException(Formatter formatter) {
        assertThrows(NullPointerException.class, () -> formatter.format(null));
    }

    @ParameterizedTest
    @MethodSource("getFormatters")
    public void formatOfEmptyStringReturnsEmpty(Formatter formatter) {
        assertEquals("", formatter.format(""));
    }

    @ParameterizedTest
    @MethodSource("getFormatters")
    public void formatNotReturnsNull(Formatter formatter) {
        assertNotNull(formatter.format("string"));
    }

    @ParameterizedTest
    @MethodSource("getFormatters")
    public void getDescriptionAlwaysNonEmpty(Formatter formatter) {
        assertFalse(formatter.getDescription().isEmpty());
    }

    @ParameterizedTest
    @MethodSource("getFormatters")
    public void getExampleInputAlwaysNonEmpty(Formatter formatter) {
        assertFalse(formatter.getExampleInput().isEmpty());
    }

<<<<<<< HEAD
    @Parameterized.Parameters(name = "{index}: {0}")
    public static Collection<Object[]> instancesToTest() {
        // all classes implementing {@link org.jabref.model.cleanup.Formatter}
        // sorted alphabetically
=======
    public static Stream<Formatter> getFormatters() {
        // all classes implementing {@link net.sf.jabref.model.cleanup.Formatter}
>>>>>>> bf7fb516
        // Alternative: Use reflection - https://github.com/ronmamo/reflections
        // @formatter:off
        return Stream.concat(
                Formatters.getAll().stream(),
                // following formatters are not contained in the list of all formatters, because
                // - the IdentityFormatter is not offered to the user,
                // - the ProtectTermsFormatter needs more configuration
                Stream.of(
                        new IdentityFormatter(),
                        new ProtectTermsFormatter(protectedTermsLoader)));
        // @formatter:on
    }
}<|MERGE_RESOLUTION|>--- conflicted
+++ resolved
@@ -102,15 +102,8 @@
         assertFalse(formatter.getExampleInput().isEmpty());
     }
 
-<<<<<<< HEAD
-    @Parameterized.Parameters(name = "{index}: {0}")
-    public static Collection<Object[]> instancesToTest() {
-        // all classes implementing {@link org.jabref.model.cleanup.Formatter}
-        // sorted alphabetically
-=======
     public static Stream<Formatter> getFormatters() {
         // all classes implementing {@link net.sf.jabref.model.cleanup.Formatter}
->>>>>>> bf7fb516
         // Alternative: Use reflection - https://github.com/ronmamo/reflections
         // @formatter:off
         return Stream.concat(
