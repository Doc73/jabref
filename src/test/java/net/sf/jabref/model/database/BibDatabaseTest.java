package net.sf.jabref.model.database;

<<<<<<< HEAD
import java.io.FileInputStream;
import java.io.IOException;
import java.io.InputStreamReader;
import java.nio.charset.StandardCharsets;
import java.util.Arrays;
import java.util.Collection;
import java.util.Collections;
import java.util.List;
=======
import java.util.Collections;
import java.util.Optional;
>>>>>>> 513d4cd4

import net.sf.jabref.model.entry.BibEntry;
import net.sf.jabref.model.entry.BibtexString;
import net.sf.jabref.model.entry.IdGenerator;
import net.sf.jabref.model.event.TestEventListener;

import org.junit.Before;
import org.junit.Rule;
import org.junit.Test;
import org.junit.rules.ExpectedException;

import static org.junit.Assert.assertEquals;
import static org.junit.Assert.assertFalse;
import static org.junit.Assert.assertNull;
import static org.junit.Assert.assertTrue;
import static org.junit.Assert.fail;


public class BibDatabaseTest {

    @Rule
    public ExpectedException thrown = ExpectedException.none();

    private BibDatabase database;

    @Before
    public void setUp() {
        database = new BibDatabase();
    }


    @Test
    public void insertEntryAddsEntryToEntriesList() {
        BibEntry entry = new BibEntry();
        database.insertEntry(entry);
        assertEquals(database.getEntries().size(), 1);
        assertEquals(database.getEntryCount(), 1);
        assertEquals(entry, database.getEntries().get(0));
    }

    @Test
    public void containsEntryIdFindsEntry() {
        BibEntry entry = new BibEntry();
        assertFalse(database.containsEntryWithId(entry.getId()));
        database.insertEntry(entry);
        assertTrue(database.containsEntryWithId(entry.getId()));
    }

    @Test(expected = KeyCollisionException.class)
    public void insertEntryWithSameIdThrowsException() {
        BibEntry entry0 = new BibEntry();
        database.insertEntry(entry0);

        BibEntry entry1 = new BibEntry();
        entry1.setId(entry0.getId());
        database.insertEntry(entry1);
        fail();
    }

    @Test
    public void removeEntryRemovesEntryFromEntriesList() {
        BibEntry entry = new BibEntry();
        database.insertEntry(entry);

        database.removeEntry(entry);
        assertEquals(Collections.emptyList(), database.getEntries());
        assertFalse(database.containsEntryWithId(entry.getId()));
    }

    @Test(expected = NullPointerException.class)
    public void insertNullEntryThrowsException() {
        database.insertEntry(null);
        fail();
    }

    @Test(expected = NullPointerException.class)
    public void removeNullEntryThrowsException() {
        database.removeEntry(null);
        fail();
    }

    @Test
    public void emptyDatabaseHasNoStrings() {
        assertEquals(Collections.emptySet(), database.getStringKeySet());
        assertTrue(database.hasNoStrings());
    }

    @Test
    public void insertStringUpdatesStringList() {
        BibtexString string = new BibtexString(IdGenerator.next(), "DSP", "Digital Signal Processing");
        database.addString(string);
        assertFalse(database.hasNoStrings());
        assertEquals(database.getStringKeySet().size(), 1);
        assertEquals(database.getStringCount(), 1);
        assertTrue(database.getStringValues().contains(string));
        assertTrue(database.getStringKeySet().contains(string.getId()));
        assertEquals(string, database.getString(string.getId()));
    }

    @Test
    public void removeStringUpdatesStringList() {
        BibtexString string = new BibtexString(IdGenerator.next(), "DSP", "Digital Signal Processing");
        database.addString(string);
        database.removeString(string.getId());
        assertTrue(database.hasNoStrings());
        assertEquals(database.getStringKeySet().size(), 0);
        assertEquals(database.getStringCount(), 0);
        assertFalse(database.getStringValues().contains(string));
        assertFalse(database.getStringKeySet().contains(string.getId()));
        assertNull(database.getString(string.getId()));
    }

    @Test
    public void hasStringLabelFindsString() {
        BibtexString string = new BibtexString(IdGenerator.next(), "DSP", "Digital Signal Processing");
        database.addString(string);
        assertTrue(database.hasStringLabel("DSP"));
        assertFalse(database.hasStringLabel("VLSI"));
    }

    @Test(expected = KeyCollisionException.class)
    public void addSameStringLabelTwiceThrowsKeyCollisionException() {
        BibtexString string = new BibtexString(IdGenerator.next(), "DSP", "Digital Signal Processing");
        database.addString(string);
        string = new BibtexString(IdGenerator.next(), "DSP", "Digital Signal Processor");
        database.addString(string);
        fail();
    }

    @Test(expected = KeyCollisionException.class)
    public void addSameStringIdTwiceThrowsKeyCollisionException() {
        String id = IdGenerator.next();
        BibtexString string = new BibtexString(id, "DSP", "Digital Signal Processing");
        database.addString(string);
        string = new BibtexString(id, "VLSI", "Very Large Scale Integration");
        database.addString(string);
        fail();
    }

    @Test
    public void insertEntryPostsAddedEntryEvent() {
        BibEntry expectedEntry = new BibEntry();
        TestEventListener tel = new TestEventListener();
        database.registerListener(tel);
        database.insertEntry(expectedEntry);
        BibEntry actualEntry = tel.getBibEntry();
        assertEquals(expectedEntry, actualEntry);
    }

    @Test
    public void removeEntryPostsRemovedEntryEvent() {
        BibEntry expectedEntry = new BibEntry();
        TestEventListener tel = new TestEventListener();
        database.insertEntry(expectedEntry);
        database.registerListener(tel);
        database.removeEntry(expectedEntry);
        BibEntry actualEntry = tel.getBibEntry();
        assertEquals(expectedEntry, actualEntry);
    }

    @Test
    public void changingEntryPostsChangeEntryEvent() {
        BibEntry entry = new BibEntry();
        TestEventListener tel = new TestEventListener();
        database.insertEntry(entry);
        database.registerListener(tel);

        entry.setField("test", "some value");

        assertEquals(entry, tel.getBibEntry());
    }

    @Test
    public void correctKeyCountOne() {
        BibEntry entry = new BibEntry();
        entry.setCiteKey("AAA");
        database.insertEntry(entry);
        assertEquals(database.getDuplicationChecker().getNumberOfKeyOccurrences("AAA"), 1);
    }

    @Test
    public void correctKeyCountTwo() {
        BibEntry entry = new BibEntry();
        entry.setCiteKey("AAA");
        database.insertEntry(entry);
        entry = new BibEntry();
        entry.setCiteKey("AAA");
        database.insertEntry(entry);
        assertEquals(database.getDuplicationChecker().getNumberOfKeyOccurrences("AAA"), 2);
    }

    @Test
    public void correctKeyCountAfterRemoving() {
        BibEntry entry = new BibEntry();
        entry.setCiteKey("AAA");
        database.insertEntry(entry);
        entry = new BibEntry();
        entry.setCiteKey("AAA");
        database.insertEntry(entry);
        database.removeEntry(entry);
        assertEquals(database.getDuplicationChecker().getNumberOfKeyOccurrences("AAA"), 1);
    }

    @Test
    public void circularStringResolving() {
        BibtexString string = new BibtexString(IdGenerator.next(), "AAA", "#BBB#");
        database.addString(string);
        string = new BibtexString(IdGenerator.next(), "BBB", "#AAA#");
        database.addString(string);
        assertEquals(database.resolveForStrings("#AAA#"), "AAA");
        assertEquals(database.resolveForStrings("#BBB#"), "BBB");
    }

    @Test
    public void circularStringResolvingLongerCycle() {
        BibtexString string = new BibtexString(IdGenerator.next(), "AAA", "#BBB#");
        database.addString(string);
        string = new BibtexString(IdGenerator.next(), "BBB", "#CCC#");
        database.addString(string);
        string = new BibtexString(IdGenerator.next(), "CCC", "#DDD#");
        database.addString(string);
        string = new BibtexString(IdGenerator.next(), "DDD", "#AAA#");
        database.addString(string);
        assertEquals(database.resolveForStrings("#AAA#"), "AAA");
        assertEquals(database.resolveForStrings("#BBB#"), "BBB");
        assertEquals(database.resolveForStrings("#CCC#"), "CCC");
        assertEquals(database.resolveForStrings("#DDD#"), "DDD");
    }

    @Test
    public void resolveForStringsMonth() {
        assertEquals(database.resolveForStrings("#jan#"), "January");
    }

    @Test
    public void resolveForStringsSurroundingContent() {
        BibtexString string = new BibtexString(IdGenerator.next(), "AAA", "aaa");
        database.addString(string);
        assertEquals(database.resolveForStrings("aa#AAA#AAA"), "aaaaaAAA");
    }

    @Test
    public void resolveForStringsOddHashMarkAtTheEnd() {
        BibtexString string = new BibtexString(IdGenerator.next(), "AAA", "aaa");
        database.addString(string);
        assertEquals(database.resolveForStrings("AAA#AAA#AAA#"), "AAAaaaAAA#");
    }

    @Test
<<<<<<< HEAD
    public void getUsedStringsSingleStringWithString() {
        BibEntry entry = new BibEntry(IdGenerator.next());
        entry.setField("author", "#AAA#");
        BibtexString string = new BibtexString(IdGenerator.next(), "AAA", "Some other #BBB#");
        BibtexString string2 = new BibtexString(IdGenerator.next(), "BBB", "Some more text");
        BibtexString string3 = new BibtexString(IdGenerator.next(), "CCC", "Even more text");
        database.addString(string);
        database.addString(string2);
        database.addString(string3);
        database.insertEntry(entry);
        List<BibtexString> usedStrings = (List<BibtexString>) database.getUsedStrings(Arrays.asList(entry));
        assertEquals(2, usedStrings.size());
        assertTrue((string.getName() == usedStrings.get(0).getName())
                || (string.getName() == usedStrings.get(1).getName()));
        assertTrue((string2.getName() == usedStrings.get(0).getName())
                || (string2.getName() == usedStrings.get(1).getName()));
        assertTrue((string.getContent() == usedStrings.get(0).getContent())
                || (string.getContent() == usedStrings.get(1).getContent()));
        assertTrue((string2.getContent() == usedStrings.get(0).getContent())
                || (string2.getContent() == usedStrings.get(1).getContent()));
    }

    @Test
    public void getUsedStringsSingleString() {
        BibEntry entry = new BibEntry(IdGenerator.next());
        entry.setField("author", "#AAA#");
        BibtexString string = new BibtexString(IdGenerator.next(), "AAA", "Some other text");
        BibtexString string2 = new BibtexString(IdGenerator.next(), "BBB", "Some more text");
        database.addString(string);
        database.addString(string2);
        database.insertEntry(entry);
        List<BibtexString> usedStrings = (List<BibtexString>) database.getUsedStrings(Arrays.asList(entry));
        assertEquals(string.getName(), usedStrings.get(0).getName());
        assertEquals(string.getContent(), usedStrings.get(0).getContent());
    }

    @Test
    public void getUsedStringsNoString() {
        BibEntry entry = new BibEntry(IdGenerator.next());
        entry.setField("author", "Oscar Gustafsson");
        BibtexString string = new BibtexString(IdGenerator.next(), "AAA", "Some other text");
        database.addString(string);
        database.insertEntry(entry);
        Collection<BibtexString> usedStrings = database.getUsedStrings(Arrays.asList(entry));
        assertEquals(Collections.emptyList(), usedStrings);
    }
=======
    public void preambleIsEmptyIfNotSet() {
        assertEquals(Optional.empty(), database.getPreamble());
    }

    @Test
    public void setPreambleWorks() {
        database.setPreamble("Oh yeah!");
        assertEquals(Optional.of("Oh yeah!"), database.getPreamble());
    }

>>>>>>> 513d4cd4
}<|MERGE_RESOLUTION|>--- conflicted
+++ resolved
@@ -1,18 +1,10 @@
 package net.sf.jabref.model.database;
 
-<<<<<<< HEAD
-import java.io.FileInputStream;
-import java.io.IOException;
-import java.io.InputStreamReader;
-import java.nio.charset.StandardCharsets;
 import java.util.Arrays;
 import java.util.Collection;
 import java.util.Collections;
 import java.util.List;
-=======
-import java.util.Collections;
 import java.util.Optional;
->>>>>>> 513d4cd4
 
 import net.sf.jabref.model.entry.BibEntry;
 import net.sf.jabref.model.entry.BibtexString;
@@ -262,7 +254,6 @@
     }
 
     @Test
-<<<<<<< HEAD
     public void getUsedStringsSingleStringWithString() {
         BibEntry entry = new BibEntry(IdGenerator.next());
         entry.setField("author", "#AAA#");
@@ -309,7 +300,7 @@
         Collection<BibtexString> usedStrings = database.getUsedStrings(Arrays.asList(entry));
         assertEquals(Collections.emptyList(), usedStrings);
     }
-=======
+
     public void preambleIsEmptyIfNotSet() {
         assertEquals(Optional.empty(), database.getPreamble());
     }
@@ -320,5 +311,4 @@
         assertEquals(Optional.of("Oh yeah!"), database.getPreamble());
     }
 
->>>>>>> 513d4cd4
 }