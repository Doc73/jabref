/*  Copyright (C) 2003-2015 JabRef contributors.
    This program is free software; you can redistribute it and/or modify
    it under the terms of the GNU General Public License as published by
    the Free Software Foundation; either version 2 of the License, or
    (at your option) any later version.

    This program is distributed in the hope that it will be useful,
    but WITHOUT ANY WARRANTY; without even the implied warranty of
    MERCHANTABILITY or FITNESS FOR A PARTICULAR PURPOSE.  See the
    GNU General Public License for more details.

    You should have received a copy of the GNU General Public License along
    with this program; if not, write to the Free Software Foundation, Inc.,
    51 Franklin Street, Fifth Floor, Boston, MA 02110-1301 USA.
*/
package net.sf.jabref.importer.fileformat;

import java.io.BufferedReader;
import java.io.IOException;
import java.io.PushbackReader;
import java.io.Reader;
import java.io.StringReader;
import java.util.*;
import java.util.regex.Matcher;
import java.util.regex.Pattern;

import net.sf.jabref.*;
import net.sf.jabref.bibtex.EntryTypes;
import net.sf.jabref.logic.CustomEntryTypesManager;
import net.sf.jabref.gui.GUIGlobals;
import net.sf.jabref.model.database.KeyCollisionException;
import net.sf.jabref.importer.ParserResult;
import net.sf.jabref.model.entry.IdGenerator;
import net.sf.jabref.logic.l10n.Localization;
import net.sf.jabref.logic.util.strings.StringUtil;
import net.sf.jabref.model.database.BibtexDatabase;
import net.sf.jabref.model.entry.*;
import org.apache.commons.logging.Log;
import org.apache.commons.logging.LogFactory;

/**
 * Class for importing BibTeX-files.
 * <p>
 * Use:
 * <p>
 * BibtexParser parser = new BibtexParser(reader);
 * <p>
 * ParserResult result = parser.parse();
 * <p>
 * or
 * <p>
 * ParserResult result = BibtexParser.parse(reader);
 * <p>
 * Can be used stand-alone.
 */
public class BibtexParser {
    private static final Log LOGGER = LogFactory.getLog(BibtexParser.class);

    private PushbackReader pushbackReader;
    private BibtexDatabase database;
    private HashMap<String, EntryType> entryTypes;
    private boolean eof;
    private int line = 1;
    private final FieldContentParser fieldContentParser = new FieldContentParser();
    private ParserResult parserResult;
    private static final Integer LOOKAHEAD = 64;
    private final boolean autoDoubleBraces;
    private Deque<Character> pureTextFromFile = new LinkedList<>();


    public BibtexParser(Reader in) {
        Objects.requireNonNull(in);

        if (Globals.prefs == null) {
            Globals.prefs = JabRefPreferences.getInstance();
        }
        autoDoubleBraces = Globals.prefs.getBoolean(JabRefPreferences.AUTO_DOUBLE_BRACES);
        pushbackReader = new PushbackReader(in, BibtexParser.LOOKAHEAD);
    }

    /**
     * Shortcut usage to create a Parser and read the input.
     *
     * @param in the Reader to read from
     * @throws IOException
     */
    public static ParserResult parse(Reader in) throws IOException {
        BibtexParser parser = new BibtexParser(in);
        return parser.parse();
    }


    /**
     * Parses BibtexEntries from the given string and returns the collection of all entries found.
     *
     * @param bibtexString
     * @return Returns null if an error occurred, returns an empty collection if no entries where found.
     */
    public static Collection<BibtexEntry> fromString(String bibtexString) {
        StringReader reader = new StringReader(bibtexString);
        BibtexParser parser = new BibtexParser(reader);

        try {
            return parser.parse().getDatabase().getEntries();
        } catch (Exception e) {
            return null;
        }
    }

    /**
     * Parses BibtexEntries from the given string and returns one entry found (or null if none found)
     * <p>
     * It is undetermined which entry is returned, so use this in case you know there is only one entry in the string.
     *
     * @param bibtexString
     * @return The bibtexentry or null if non was found or an error occurred.
     */
    public static BibtexEntry singleFromString(String bibtexString) {
        Collection<BibtexEntry> c = BibtexParser.fromString(bibtexString);
        if ((c == null) || c.isEmpty()) {
            return null;
        }
        return c.iterator().next();
    }

    /**
     * Check whether the source is in the correct format for this importer.
     */
    public static boolean isRecognizedFormat(Reader inOrig) throws IOException {
        // Our strategy is to look for the "@<type>    {" line.
        BufferedReader in = new BufferedReader(inOrig);

        Pattern pat1 = Pattern.compile("@[a-zA-Z]*\\s*\\{");

        String str;

        while ((str = in.readLine()) != null) {
            if (pat1.matcher(str).find()) {
                return true;
            }
        }
        return false;
    }

    private String dumpTextReadSoFarToString() {
        StringBuilder entry = new StringBuilder();
        while (!pureTextFromFile.isEmpty()) {
            entry.append(pureTextFromFile.pollFirst());
        }
        //skip all text except newlines and whitespaces before first @. This is necessary to remove the file header
        String result = entry.toString();
        int indexOfAt = entry.indexOf("@");
        int runningIndex = indexOfAt - 1;
        while (runningIndex > 0) {
            if (!Character.isWhitespace(result.charAt(runningIndex))) {
                break;
            }
            runningIndex--;
        }

        // only keep newlines if there is an entry before
        if (runningIndex > 0 && !"}".equals(result.charAt(runningIndex - 1))) {
            result = result.substring(indexOfAt);
        } else {
            result = result.substring(runningIndex + 1);
        }
        return result;
    }

    /**
     * Will parse the BibTex-Data found when reading from reader.
     * <p>
     * The reader will be consumed.
     * <p>
     * Multiple calls to parse() return the same results
     *
     * @return ParserResult
     * @throws IOException
     */
    public ParserResult parse() throws IOException {
        // If we already parsed this, just return it.
        if (parserResult != null) {
            return parserResult;
        }
        // Bibtex related contents.
        database = new BibtexDatabase();
        HashMap<String, String> meta = new HashMap<>();
        entryTypes = new HashMap<>(); // To store custem entry types parsed.
        parserResult = new ParserResult(database, null, entryTypes);

        // First see if we can find the version number of the JabRef version that
        // wrote the file:
        String versionNum = readJabRefVersionNumber();
        if (versionNum != null) {
            parserResult.setJabrefVersion(versionNum);
            setMajorMinorVersions();
        }

        skipWhitespace();

        try {
            while (!eof) {
                boolean found = consumeUncritically('@');
                if (!found) {
                    break;
                }
                skipWhitespace();
                String entryType = parseTextToken();
                EntryType tp = EntryTypes.getType(entryType);
                boolean isEntry = tp != null;
                // The entry type name was not recognized. This can mean
                // that it is a string, preamble, or comment. If so,
                // parse and set accordingly. If not, assume it is an entry
                // with an unknown type.
                if (!isEntry) {
                    if ("preamble".equals(entryType.toLowerCase())) {
                        database.setPreamble(parsePreamble());
                    } else if ("string".equals(entryType.toLowerCase())) {
                        BibtexString bs = parseString();
                        try {
                            database.addString(bs);
                        } catch (KeyCollisionException ex) {
                            parserResult.addWarning(Localization.lang("Duplicate string name") + ": " + bs.getName());
                        }
                    } else if ("comment".equals(entryType.toLowerCase())) {
                        StringBuffer commentBuf = parseBracketedTextExactly();
                        /**
                         *
                         * Metadata are used to store Bibkeeper-specific
                         * information in .bib files.
                         *
                         * Metadata are stored in bibtex files in the format
                         *
                         * @comment{jabref-meta: type:data0;data1;data2;...}
                         *
                         * Each comment that starts with the META_FLAG is stored
                         * in the meta HashMap, with type as key. Unluckily, the
                         * old META_FLAG bibkeeper-meta: was used in JabRef 1.0
                         * and 1.1, so we need to support it as well. At least
                         * for a while. We'll always save with the new one.
                         */
                        String comment = commentBuf.toString().replaceAll("[\\x0d\\x0a]", "");
                        if (comment.substring(0,
                                Math.min(comment.length(), GUIGlobals.META_FLAG.length())).equals(
                                GUIGlobals.META_FLAG)
                                || comment.substring(0,
                                Math.min(comment.length(), GUIGlobals.META_FLAG_OLD.length()))
                                .equals(GUIGlobals.META_FLAG_OLD)) {

                            String rest;
                            if (comment.substring(0, GUIGlobals.META_FLAG.length()).equals(
                                    GUIGlobals.META_FLAG)) {
                                rest = comment.substring(GUIGlobals.META_FLAG.length());
                            } else {
                                rest = comment.substring(GUIGlobals.META_FLAG_OLD.length());
                            }

                            int pos = rest.indexOf(':');

                            if (pos > 0) {
                                meta.put(rest.substring(0, pos), rest.substring(pos + 1));
                                // We remove all line breaks in the metadata - these
                                // will have been inserted
                                // to prevent too long lines when the file was
                                // saved, and are not part of the data.
                            }

                        } else if (comment.substring(0,
                                Math.min(comment.length(), CustomEntryType.ENTRYTYPE_FLAG.length())).equals(
                                CustomEntryType.ENTRYTYPE_FLAG)) {
                            // A custom entry type can also be stored in a
                            // "@comment"
                            CustomEntryType typ = CustomEntryTypesManager.parseEntryType(comment);
                            entryTypes.put(typ.getName(), typ);
                        } else {
                            // FIXME: user comments are simply dropped
                            // at least, we log that we ignored the comment
                            LOGGER.info("Dropped comment from database: " + comment);
                        }
                    } else {
                        // The entry type was not recognized. This may mean that
                        // it is a custom entry type whose definition will
                        // appear
                        // at the bottom of the file. So we use an
                        // UnknownEntryType
                        // to remember the type name by.
                        tp = new UnknownEntryType(EntryUtil.capitalizeFirst(entryType));
                        isEntry = true;
                    }
                }

                // True if not comment, preamble or string.
                if (isEntry) {
                    /**
                     * Morten Alver 13 Aug 2006: Trying to make the parser more
                     * robust. If an exception is thrown when parsing an entry,
                     * drop the entry and try to resume parsing. Add a warning
                     * for the user.
                     */
                    try {
                        BibtexEntry be = parseEntry(tp);

                        boolean duplicateKey = database.insertEntry(be);
                        be.setSerialization(dumpTextReadSoFarToString());
                        if (duplicateKey) {
                            parserResult.addDuplicateKey(be.getCiteKey());
                        } else if ((be.getCiteKey() == null) || "".equals(be.getCiteKey())) {
                            parserResult
                                    .addWarning(Localization.lang("Empty BibTeX key") + ": "
<<<<<<< HEAD
                                            + be.getAuthorTitleYear(40) + " ("
                                            + Localization.lang("grouping may not work for this entry") + ")");
=======
                                    + be.getAuthorTitleYear(40) + " ("
                                    + Localization.lang("Grouping may not work for this entry.") + ")");
>>>>>>> a13cb99f
                        }
                    } catch (IOException ex) {
                        LOGGER.warn("Could not parse entry", ex);
                        parserResult.addWarning(Localization.lang("Error occurred when parsing entry") + ": '"
                                + ex.getMessage() + "'. " + Localization.lang("Skipped entry."));

                    }
                }
                skipWhitespace();
            }
            // Before returning the database, update entries with unknown type
            // based on parsed type definitions, if possible.
            checkEntryTypes(parserResult);

            // Instantiate meta data:
            parserResult.setMetaData(new MetaData(meta, database));

            return parserResult;
        } catch (KeyCollisionException kce) {
            // kce.printStackTrace();
            throw new IOException("Duplicate ID in bibtex file: " + kce);
        }
    }

    private void skipWhitespace() throws IOException {
        int c;

        while (true) {
            c = read();
            if ((c == -1) || (c == 65535)) {
                eof = true;
                return;
            }

            if (Character.isWhitespace((char) c)) {
                continue;
            } else {
                // found non-whitespace char
                unread(c);
                break;
            }
        }
    }

    private String skipAndRecordWhitespace(int j) throws IOException {
        int c;
        StringBuilder sb = new StringBuilder();
        if (j != ' ') {
            sb.append((char) j);
        }
        while (true) {
            c = read();
            if ((c == -1) || (c == 65535)) {
                eof = true;
                return sb.toString();
            }

            if (Character.isWhitespace((char) c)) {
                if (c != ' ') {
                    sb.append((char) c);
                }
                continue;
            } else {
                // found non-whitespace char
                unread(c);
                break;
            }
        }
        return sb.toString();
    }

    private int peek() throws IOException {
        int c = read();
        unread(c);

        return c;
    }

    private int read() throws IOException {
        int c = pushbackReader.read();
        pureTextFromFile.offerLast(Character.valueOf((char) c));
        if (c == '\n') {
            line++;
        }
        return c;
    }

    private void unread(int c) throws IOException {
        if (c == '\n') {
            line--;
        }
        pushbackReader.unread(c);
        pureTextFromFile.pollLast();
    }

    private BibtexString parseString() throws IOException {
        skipWhitespace();
        consume('{', '(');
        // while (read() != '}');
        skipWhitespace();
        // Util.pr("Parsing string name");
        String name = parseTextToken();
        // Util.pr("Parsed string name");
        skipWhitespace();
        // Util.pr("Now the contents");
        consume('=');
        String content = parseFieldContent(name);
        // Util.pr("Now I'm going to consume a }");
        consume('}', ')');
        // Util.pr("Finished string parsing.");
        String id = IdGenerator.next();
        return new BibtexString(id, name, content);
    }

    private String parsePreamble() throws IOException {
        return parseBracketedText().toString();
    }

    private BibtexEntry parseEntry(EntryType tp) throws IOException {
        String id = IdGenerator.next();
        BibtexEntry result = new BibtexEntry(id, tp);
        skipWhitespace();
        consume('{', '(');
        int c = peek();
        if ((c != '\n') && (c != '\r')) {
            skipWhitespace();
        }
        String key = parseKey();

        if ("".equals(key)) {
            key = null;
        }

        result.setField(BibtexEntry.KEY_FIELD, key);
        skipWhitespace();

        while (true) {
            c = peek();
            if ((c == '}') || (c == ')')) {
                break;
            }

            if (c == ',') {
                consume(',');
            }

            skipWhitespace();

            c = peek();
            if ((c == '}') || (c == ')')) {
                break;
            }
            parseField(result);
        }

        consume('}', ')');
        return result;
    }

    private void parseField(BibtexEntry entry) throws IOException {
        String key = parseTextToken().toLowerCase();
        // Util.pr("Field: _"+key+"_");
        skipWhitespace();
        consume('=');
        String content = parseFieldContent(key);
        // Now, if the field in question is set up to be fitted automatically
        // with braces around
        // capitals, we should remove those now when reading the field:
        if (Globals.prefs.putBracesAroundCapitals(key)) {
            content = StringUtil.removeBracesAroundCapitals(content);
        }
        if (!content.isEmpty()) {
            if (entry.getField(key) == null) {
                entry.setField(key, content);
            } else {
                // The following hack enables the parser to deal with multiple
                // author or
                // editor lines, stringing them together instead of getting just
                // one of them.
                // Multiple author or editor lines are not allowed by the bibtex
                // format, but
                // at least one online database exports bibtex like that, making
                // it inconvenient
                // for users if JabRef didn't accept it.
                if ("author".equals(key) || "editor".equals(key)) {
                    entry.setField(key, entry.getField(key) + " and " + content);
                }
            }
        }
    }

    private String parseFieldContent(String key) throws IOException {
        skipWhitespace();
        StringBuilder value = new StringBuilder();
        int c;

        while (((c = peek()) != ',') && (c != '}') && (c != ')')) {

            if (eof) {
                throw new RuntimeException("Error in line " + line + ": EOF in mid-string");
            }
            if (c == '"') {
                StringBuffer text = parseQuotedFieldExactly();
                value.append(fieldContentParser.format(text, key));
                /*
                 *
                 * The following code doesn't handle {"} correctly: // value is
                 * a string consume('"');
                 *
                 * while (!((peek() == '"') && (j != '\\'))) { j = read(); if
                 * (_eof || (j == -1) || (j == 65535)) { throw new
                 * RuntimeException("Error in line "+line+ ": EOF in
                 * mid-string"); }
                 *
                 * value.append((char) j); }
                 *
                 * consume('"');
                 */
            } else if (c == '{') {
                // Value is a string enclosed in brackets. There can be pairs
                // of brackets inside of a field, so we need to count the
                // brackets to know when the string is finished.
                StringBuffer text = parseBracketedTextExactly();
                value.append(fieldContentParser.format(text, key));

            } else if (Character.isDigit((char) c)) { // value is a number
                String numString = parseTextToken();
                value.append(numString);
            } else if (c == '#') {
                consume('#');
            } else {
                String textToken = parseTextToken();
                if (textToken.isEmpty()) {
                    throw new IOException("Error in line " + line + " or above: "
                            + "Empty text token.\nThis could be caused "
                            + "by a missing comma between two fields.");
                }
                value.append("#").append(textToken).append("#");
            }
            skipWhitespace();
        }

        // Check if we are to strip extra pairs of braces before returning:
        if (autoDoubleBraces) {
            // Do it:
            while ((value.length() > 1) && (value.charAt(0) == '{')
                    && (value.charAt(value.length() - 1) == '}')) {
                value.deleteCharAt(value.length() - 1);
                value.deleteCharAt(0);
            }
            // Problem: if the field content is "{DNA} blahblah {EPA}", one pair
            // too much will be removed.
            // Check if this is the case, and re-add as many pairs as needed.
            while (hasNegativeBraceCount(value.toString())) {
                value.insert(0, '{');
                value.append('}');
            }
        }
        return value.toString();

    }

    /**
     * Check if a string at any point has had more ending braces (}) than
     * opening ones ({). Will e.g. return true for the string "DNA} blahblal
     * {EPA"
     *
     * @param s The string to check.
     * @return true if at any index the brace count is negative.
     */
    private boolean hasNegativeBraceCount(String s) {
        int i = 0;
        int count = 0;
        while (i < s.length()) {
            if (s.charAt(i) == '{') {
                count++;
            } else if (s.charAt(i) == '}') {
                count--;
            }
            if (count < 0) {
                return true;
            }
            i++;
        }
        return false;
    }

    /**
     * This method is used to parse string labels, field names, entry type and
     * numbers outside brackets.
     */
    private String parseTextToken() throws IOException {
        // TODO: why default capacity of 20?
        StringBuilder token = new StringBuilder(20);

        while (true) {
            int c = read();
            // Util.pr(".. "+c);
            if (c == -1) {
                eof = true;

                return token.toString();
            }

            if (Character.isLetterOrDigit((char) c) || (c == ':') || (c == '-') || (c == '_')
                    || (c == '*') || (c == '+') || (c == '.') || (c == '/') || (c == '\'')) {
                token.append((char) c);
            } else {
                unread(c);
                return token.toString();
            }
        }
    }

    /**
     * Tries to restore the key
     *
     * @return rest of key on success, otherwise empty string
     * @throws IOException on Reader-Error
     */
    private String fixKey() throws IOException {
        StringBuilder key = new StringBuilder();
        int lookahead_used = 0;
        char currentChar;

        // Find a char which ends key (','&&'\n') or entryfield ('='):
        do {
            currentChar = (char) read();
            key.append(currentChar);
            lookahead_used++;
        } while ((currentChar != ',') && (currentChar != '\n') && (currentChar != '=')
                && (lookahead_used < BibtexParser.LOOKAHEAD));

        // Consumed a char too much, back into reader and remove from key:
        unread(currentChar);
        key.deleteCharAt(key.length() - 1);

        // Restore if possible:
        switch (currentChar) {
            case '=':

                // Get entryfieldname, push it back and take rest as key
                key = key.reverse();

                boolean matchedAlpha = false;
                for (int i = 0; i < key.length(); i++) {
                    currentChar = key.charAt(i);

                    /// Skip spaces:
                    if (!matchedAlpha && (currentChar == ' ')) {
                        continue;
                    }
                    matchedAlpha = true;

                    // Begin of entryfieldname (e.g. author) -> push back:
                    unread(currentChar);
                    if ((currentChar == ' ') || (currentChar == '\n')) {

                    /*
                     * found whitespaces, entryfieldname completed -> key in
                     * keybuffer, skip whitespaces
                     */
                        StringBuilder newKey = new StringBuilder();
                        for (int j = i; j < key.length(); j++) {
                            currentChar = key.charAt(j);
                            if (!Character.isWhitespace(currentChar)) {
                                newKey.append(currentChar);
                            }
                        }

                        // Finished, now reverse newKey and remove whitespaces:
                        parserResult.addWarning(Localization.lang("Line %0: Found corrupted BibTeX-key.",
                                String.valueOf(line)));
                        key = newKey.reverse();
                    }
                }
                break;

            case ',':

                parserResult.addWarning(Localization.lang("Line %0: Found corrupted BibTeX-key (contains whitespaces).",
                        String.valueOf(line)));

            case '\n':

                parserResult.addWarning(Localization.lang("Line %0: Found corrupted BibTeX-key (comma missing).",
                        String.valueOf(line)));

                break;

            default:

                // No more lookahead, give up:
                unreadBuffer(key);
                return "";
        }

        return removeWhitespaces(key).toString();
    }

    /**
     * removes whitespaces from <code>sb</code>
     *
     * @param sb
     * @return
     */
    private StringBuilder removeWhitespaces(StringBuilder sb) {
        StringBuilder newSb = new StringBuilder();
        char current;
        for (int i = 0; i < sb.length(); ++i) {
            current = sb.charAt(i);
            if (!Character.isWhitespace(current)) {
                newSb.append(current);
            }
        }
        return newSb;
    }

    /**
     * pushes buffer back into input
     *
     * @param sb
     * @throws IOException can be thrown if buffer is bigger than LOOKAHEAD
     */
    private void unreadBuffer(StringBuilder sb) throws IOException {
        for (int i = sb.length() - 1; i >= 0; --i) {
            unread(sb.charAt(i));
        }
    }

    /**
     * This method is used to parse the bibtex key for an entry.
     */
    private String parseKey() throws IOException {
        StringBuilder token = new StringBuilder(20);

        while (true) {
            int c = read();
            // Util.pr(".. '"+(char)c+"'\t"+c);
            if (c == -1) {
                eof = true;

                return token.toString();
            }

            // Ikke: #{}\uFFFD~\uFFFD
            //
            // G\uFFFDr: $_*+.-\/?"^
            if (!Character.isWhitespace((char) c)
                    && (Character.isLetterOrDigit((char) c) || (c == ':') || ((c != '#') && (c != '{') && (c != '}')
                    && (c != '\uFFFD') && (c != '~') && (c != '\uFFFD') && (c != ',') && (c != '=')))) {
                token.append((char) c);
            } else {

                if (Character.isWhitespace((char) c)) {
                    // We have encountered white space instead of the comma at
                    // the end of
                    // the key. Possibly the comma is missing, so we try to
                    // return what we
                    // have found, as the key and try to restore the rest in fixKey().
                    return token + fixKey();
                } else if (c == ',') {
                    unread(c);
                    return token.toString();
                } else if (c == '=') {
                    // If we find a '=' sign, it is either an error, or
                    // the entry lacked a comma signifying the end of the key.
                    return token.toString();
                } else {
                    throw new IOException("Error in line " + line + ":" + "Character '" + (char) c
                            + "' is not " + "allowed in bibtex keys.");
                }

            }
        }

    }

    private StringBuffer parseBracketedText() throws IOException {
        StringBuffer value = new StringBuffer();

        consume('{');

        int brackets = 0;

        while (!((peek() == '}') && (brackets == 0))) {

            int j = read();
            if ((j == -1) || (j == 65535)) {
                throw new RuntimeException("Error in line " + line + ": EOF in mid-string");
            } else if (j == '{') {
                brackets++;
            } else if (j == '}') {
                brackets--;
            }

            // If we encounter whitespace of any kind, read it as a
            // simple space, and ignore any others that follow immediately.
            /*
             * if (j == '\n') { if (peek() == '\n') value.append('\n'); } else
             */
            if (Character.isWhitespace((char) j)) {
                String whs = skipAndRecordWhitespace(j);

                if (!"".equals(whs) && !"\n\t".equals(whs)) { // &&
                    whs = whs.replaceAll("\t", ""); // Remove tabulators.
                    value.append(whs);
                } else {
                    value.append(' ');
                }

            } else {
                value.append((char) j);
            }
        }

        consume('}');

        return value;
    }

    private StringBuffer parseBracketedTextExactly() throws IOException {
        StringBuffer value = new StringBuffer();

        consume('{');

        int brackets = 0;

        while (!((peek() == '}') && (brackets == 0))) {

            int j = read();
            if ((j == -1) || (j == 65535)) {
                throw new RuntimeException("Error in line " + line + ": EOF in mid-string");
            } else if (j == '{') {
                brackets++;
            } else if (j == '}') {
                brackets--;
            }

            value.append((char) j);
        }
        consume('}');

        return value;
    }

    private StringBuffer parseQuotedFieldExactly() throws IOException {
        StringBuffer value = new StringBuffer();

        consume('"');

        int brackets = 0;

        while (!((peek() == '"') && (brackets == 0))) {
            int j = read();
            if ((j == -1) || (j == 65535)) {
                throw new RuntimeException("Error in line " + line + ": EOF in mid-string");
            } else if (j == '{') {
                brackets++;
            } else if (j == '}') {
                brackets--;
            }
            value.append((char) j);
        }

        consume('"');

        return value;
    }

    private void consume(char expected) throws IOException {
        int c = read();

        if (c != expected) {
            throw new RuntimeException("Error in line " + line + ": Expected " + expected
                    + " but received " + (char) c);
        }
    }

    private boolean consumeUncritically(char expected) throws IOException {
        int c;
        while (((c = read()) != expected) && (c != -1) && (c != 65535)) {
            // do nothing
        }

        if ((c == -1) || (c == 65535)) {
            eof = true;
        }

        // Return true if we actually found the character we were looking for:
        return c == expected;
    }

    private void consume(char expected1, char expected2) throws IOException {
        // Consumes one of the two, doesn't care which appears.

        int c = read();

        if ((c != expected1) && (c != expected2)) {
            throw new RuntimeException("Error in line " + line + ": Expected " + expected1 + " or "
                    + expected2 + " but received " + c);
        }
    }

    private void checkEntryTypes(ParserResult _pr) {
        for (BibtexEntry be : database.getEntries()) {
            if (be.getType() instanceof UnknownEntryType) {
                // Look up the unknown type name in our map of parsed types:
                String name = be.getType().getName();
                EntryType type = entryTypes.get(name);
                if (type != null) {
                    be.setType(type);
                } else {
                    _pr.addWarning(
                            Localization.lang("Unknown entry type")
                                    + ": " + name + "; key: " + be.getCiteKey()
                    );
                }
            }
        }
    }

    /**
     * Read the JabRef signature, if any, and find what version number is given.
     * This method advances the file reader only as far as the end of the first line of
     * the JabRef signature, or up until the point where the read characters don't match
     * the signature. This should ensure that the parser can continue from that spot without
     * resetting the reader, without the risk of losing important contents.
     *
     * @return The version number, or null if not found.
     * @throws IOException
     */
    private String readJabRefVersionNumber() throws IOException {
        StringBuilder headerText = new StringBuilder();

        boolean keepon = true;
        int piv = 0;
        int c;

        // We start by reading the standard part of the signature, which precedes
        // the version number: This file was created with JabRef X.y.
        while (keepon) {
            c = peek();
            headerText.append((char) c);
            if ((piv == 0) && (Character.isWhitespace((char) c) || (c == '%'))) {
                read();
            } else if (c == Globals.SIGNATURE.charAt(piv)) {
                piv++;
                read();
            } else {
                return null;
            }

            // Check if we've reached the end of the signature's standard part:
            if (piv == Globals.SIGNATURE.length()) {
                keepon = false;

                // Found the standard part. Now read the version number:
                StringBuilder sb = new StringBuilder();
                while (((c = read()) != '\n') && (c != -1)) {
                    sb.append((char) c);
                }
                String versionNum = sb.toString().trim();
                // See if it fits the X.y. pattern:
                if (Pattern.compile("[1-9]+\\.[1-9A-Za-z ]+\\.").matcher(versionNum).matches()) {
                    // It matched. Remove the last period and return:
                    return versionNum.substring(0, versionNum.length() - 1);
                } else if (Pattern.compile("[1-9]+\\.[1-9]\\.[1-9A-Za-z ]+\\.").matcher(versionNum).matches()) {
                    // It matched. Remove the last period and return:
                    return versionNum.substring(0, versionNum.length() - 1);
                }

            }
        }
        return null;
    }

    /**
     * After a JabRef version number has been parsed and put into _pr,
     * parse the version number to determine the JabRef major and minor version
     * number
     */
    private void setMajorMinorVersions() {
        String v = parserResult.getJabrefVersion();
        Pattern p = Pattern.compile("([0-9]+)\\.([0-9]+).*");
        Matcher m = p.matcher(v);
        if (m.matches()) {
            if (m.groupCount() >= 2) {
                parserResult.setJabrefMajorVersion(Integer.parseInt(m.group(1)));
                parserResult.setJabrefMinorVersion(Integer.parseInt(m.group(2)));
            }
        }
    }
}<|MERGE_RESOLUTION|>--- conflicted
+++ resolved
@@ -307,13 +307,8 @@
                         } else if ((be.getCiteKey() == null) || "".equals(be.getCiteKey())) {
                             parserResult
                                     .addWarning(Localization.lang("Empty BibTeX key") + ": "
-<<<<<<< HEAD
                                             + be.getAuthorTitleYear(40) + " ("
                                             + Localization.lang("grouping may not work for this entry") + ")");
-=======
-                                    + be.getAuthorTitleYear(40) + " ("
-                                    + Localization.lang("Grouping may not work for this entry.") + ")");
->>>>>>> a13cb99f
                         }
                     } catch (IOException ex) {
                         LOGGER.warn("Could not parse entry", ex);
