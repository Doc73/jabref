/*  Copyright (C) 2003-2015 JabRef contributors.
    This program is free software; you can redistribute it and/or modify
    it under the terms of the GNU General Public License as published by
    the Free Software Foundation; either version 2 of the License, or
    (at your option) any later version.

    This program is distributed in the hope that it will be useful,
    but WITHOUT ANY WARRANTY; without even the implied warranty of
    MERCHANTABILITY or FITNESS FOR A PARTICULAR PURPOSE.  See the
    GNU General Public License for more details.

    You should have received a copy of the GNU General Public License along
    with this program; if not, write to the Free Software Foundation, Inc.,
    51 Franklin Street, Fifth Floor, Boston, MA 02110-1301 USA.
 */
package net.sf.jabref.importer.fetcher;

import java.awt.BorderLayout;

import java.io.IOException;
//import java.lang.reflect.Array;
import java.net.ConnectException;
import java.net.CookieHandler;
import java.net.CookieManager;
import java.net.MalformedURLException;
import java.net.URL;
import java.net.UnknownHostException;
import java.nio.charset.StandardCharsets;
import java.net.HttpURLConnection;
import java.util.Collection;
import java.util.Iterator;
import java.util.regex.Matcher;
import java.util.regex.Pattern;

import javax.swing.JCheckBox;
import javax.swing.JOptionPane;
import javax.swing.JPanel;

import net.sf.jabref.model.entry.EntryType;
import org.apache.commons.logging.Log;
import org.apache.commons.logging.LogFactory;
import org.json.JSONArray;
import org.json.JSONException;
import org.json.JSONObject;

import net.sf.jabref.*;
import net.sf.jabref.importer.*;
import net.sf.jabref.importer.fileformat.BibtexParser;
import net.sf.jabref.logic.formatter.bibtexfields.UnitFormatter;
import net.sf.jabref.logic.formatter.casechanger.CaseKeeper;
import net.sf.jabref.logic.journals.Abbreviations;
import net.sf.jabref.logic.l10n.Localization;
import net.sf.jabref.model.entry.BibEntry;
import net.sf.jabref.util.Util;

public class IEEEXploreFetcher implements EntryFetcher {

    private static final Log LOGGER = LogFactory.getLog(IEEEXploreFetcher.class);
    private static final String URL_SEARCH = "http://ieeexplore.ieee.org/rest/search?reload=true";
    private static final String URL_BIBTEX_START = "http://ieeexplore.ieee.org/xpl/downloadCitations?reload=true&recordIds=";
    private static final String URL_BIBTEX_END = "&download-format=download-bibtex&x=0&y=0";
    private static final String DIALOG_TITLE = Localization.lang("Search %0", "IEEEXplore");
    private static final int MAX_FETCH = 100;

    private static final Pattern publicationPattern = Pattern.compile("(.*), \\d*\\.*\\s?(.*)");
    private static final Pattern proceedingPattern = Pattern.compile("(.*?)\\.?\\s?Proceedings\\s?(.*)");

    private final CaseKeeper caseKeeper = new CaseKeeper();
    private final UnitFormatter unitFormatter = new UnitFormatter();
    private final HTMLConverter htmlConverter = new HTMLConverter();
    private final JCheckBox absCheckBox = new JCheckBox(Localization.lang("Include abstracts"), false);

    private boolean shouldContinue;

    public IEEEXploreFetcher() {
        super();
        CookieHandler.setDefault(new CookieManager());
    }

    @Override
    public JPanel getOptionsPanel() {
        JPanel pan = new JPanel();
        pan.setLayout(new BorderLayout());
        pan.add(absCheckBox, BorderLayout.NORTH);

        return pan;
    }

    @Override
    public boolean processQuery(String query, ImportInspector dialog, OutputPrinter status) {
        //IEEE API seems to use .QT. as a marker for the quotes for exact phrase searching
        String terms = query.replaceAll("\"", "\\.QT\\.");

        shouldContinue = true;
        int parsed = 0;
        int pageNumber = 1;

        String postData = makeSearchPostRequestPayload(pageNumber, terms);

        try {
            //open the search URL
            URL url = new URL(IEEEXploreFetcher.URL_SEARCH);
            HttpURLConnection con = (HttpURLConnection) url.openConnection();

            //add request header
            con.setRequestProperty("Accept", "application/json");
            con.setRequestProperty("Content-type", "application/json");

            //retrieve the search results
            String page = Util.getPostResults(con, postData, StandardCharsets.UTF_8);

            //the page can be blank if the search did not work (not sure the exact conditions that lead to this, but declaring it an invalid search for now)
            if (page.isEmpty()) {
                status.showMessage(Localization.lang("You have entered an invalid search '%0'.", query),
                        DIALOG_TITLE, JOptionPane.INFORMATION_MESSAGE);
                return false;
            }

            //parses the JSON data returned by the query
            //TODO: a faster way would be to parse the JSON tokens one at a time just to extract the article number, but this seems to be fast enough...
            JSONObject searchResultsJson = new JSONObject(page);
            int hits = searchResultsJson.getInt("totalRecords");

            //if no search results were found
            if (hits == 0) {
                status.showMessage(Localization.lang("No entries found for the search string '%0'", query),
                        DIALOG_TITLE, JOptionPane.INFORMATION_MESSAGE);
                return false;
            }

<<<<<<< HEAD
            if (page.contains("Error Page")) {
                status.showMessage(
                        Localization.lang("Intermittent errors on the IEEE Xplore server. Please try again in a while."),
                       DIALOG_TITLE, JOptionPane.INFORMATION_MESSAGE);
                return false;
=======
            //if max hits were exceeded, display the warning
            if (hits > IEEEXploreFetcher.MAX_FETCH) {
                status.showMessage(
                        Localization.lang("%0 entries found. To reduce server load, only %1 will be downloaded.",
                                String.valueOf(hits), String.valueOf(IEEEXploreFetcher.MAX_FETCH)),
                        DIALOG_TITLE, JOptionPane.INFORMATION_MESSAGE);
>>>>>>> 2a428a7b
            }

            //fetch the raw Bibtex results from IEEEXplore
            URL bibtexURL = new URL(createBibtexQueryURL(searchResultsJson));
            String bibtexPage = Util.getResults(bibtexURL);

<<<<<<< HEAD
            includeAbstract = absCheckBox.isSelected();
            if (hits > IEEEXploreFetcher.MAX_FETCH) {
                status.showMessage(Localization.lang("%0 entries found. To reduce server load, only %1 will be downloaded.",
                        String.valueOf(hits), String.valueOf(IEEEXploreFetcher.MAX_FETCH)),
                        DIALOG_TITLE, JOptionPane.INFORMATION_MESSAGE);
=======
            //preprocess the result (eg. convert HTML escaped characters to latex and do other formatting not performed by BibtexParser)
            bibtexPage = preprocessBibtexResultsPage(bibtexPage);

            //parse the page into Bibtex entries
            Collection<BibtexEntry> parsedBibtexCollection = BibtexParser.fromString(bibtexPage);
            if (parsedBibtexCollection == null) {
                status.showMessage(Localization.lang("Error occured parsing Bibtex returned from IEEEXplore"),
                        DIALOG_TITLE, JOptionPane.INFORMATION_MESSAGE);
                return false;
            }
            int nEntries = parsedBibtexCollection.size();
            Iterator<BibtexEntry> parsedBibtexCollectionIterator = parsedBibtexCollection.iterator();
            while (parsedBibtexCollectionIterator.hasNext() && shouldContinue) {
                dialog.addEntry(cleanup(parsedBibtexCollectionIterator.next()));
                dialog.setProgress(parsed, nEntries);
                parsed++;
>>>>>>> 2a428a7b
            }

            return true;

        } catch (MalformedURLException e) {
            e.printStackTrace();
        } catch (ConnectException e) {
            status.showMessage(Localization.lang("Connection to IEEEXplore failed"), DIALOG_TITLE,
                    JOptionPane.ERROR_MESSAGE);
        } catch (UnknownHostException e) {
            status.showMessage(Localization.lang("Connection to IEEEXplore failed"), DIALOG_TITLE,
                    JOptionPane.ERROR_MESSAGE);
        } catch (IOException e) {
            status.showMessage(e.getMessage(), DIALOG_TITLE, JOptionPane.ERROR_MESSAGE);
            LOGGER.warn("Search IEEEXplore: " + e.getMessage(), e);
        } catch (JSONException e) {
            status.showMessage(e.getMessage(), DIALOG_TITLE, JOptionPane.ERROR_MESSAGE);
            LOGGER.warn("Search IEEEXplore: " + e.getMessage(), e);
        }

        return false;
    }


    @Override
    public String getTitle() {
        return "IEEEXplore";
    }

    @Override
    public String getHelpPage() {
        return "IEEEXploreHelp.html";
    }

    /**
     * This method is called by the dialog when the user has cancelled the import.
     */
    @Override
    public void stopFetching() {
        shouldContinue = false;
    }

    private String makeSearchPostRequestPayload(int startIndex, String terms) {
        return "{\"queryText\":" + JSONObject.quote(terms) + ",\"refinements\":[],\"pageNumber\":\"" + startIndex
                + "\",\"searchWithin\":[],\"newsearch\":\"true\",\"searchField\":\"Search_All\",\"rowsPerPage\":\"100\"}";
    }

<<<<<<< HEAD
    private void parse(ImportInspector dialog, String text) {
        BibEntry entry;
        while (((entry = parseNextEntry(text)) != null) && shouldContinue) {
            if (entry.getField("title") != null) {
                dialog.addEntry(entry);
                dialog.setProgress(parsed + unparseable, hits);
                parsed++;
=======
    private String createBibtexQueryURL(JSONObject searchResultsJson) {

        //buffer to use for building the URL for fetching the bibtex data from IEEEXplore
        StringBuffer bibtexQueryURLStringBuf = new StringBuffer();
        bibtexQueryURLStringBuf.append(URL_BIBTEX_START);

        //loop over each record and create a comma-separate list of article numbers which will be used to download the raw Bibtex
        JSONArray recordsJsonArray = searchResultsJson.getJSONArray("records");
        for (int n = 0; n < recordsJsonArray.length(); n++) {
            if (!recordsJsonArray.getJSONObject(n).isNull("articleNumber")) {
                bibtexQueryURLStringBuf.append(recordsJsonArray.getJSONObject(n).getString("articleNumber") + ",");
>>>>>>> 2a428a7b
            }
        }
        //delete the last comma
        bibtexQueryURLStringBuf.deleteCharAt(bibtexQueryURLStringBuf.length() - 1);

        //add the abstract setting
        boolean includeAbstract = absCheckBox.isSelected();
        if (includeAbstract) {
            bibtexQueryURLStringBuf.append("&citations-format=citation-abstract");
        } else {
            bibtexQueryURLStringBuf.append("&citations-format=citation-only");
        }

        //append the remaining URL
        bibtexQueryURLStringBuf.append(URL_BIBTEX_END);

        return bibtexQueryURLStringBuf.toString();
    }

    private String preprocessBibtexResultsPage(String bibtexPage) {
        //for some reason, the escaped HTML characters in the titles are in the format "#xNNNN" (they are missing the ampersand)
        //add the ampersands back in before passing to the HTML formatter so they can be properly converted
        //TODO: Maybe edit the HTMLconverter to also recognize escaped characters even when the & is missing?
        //Pattern escapedPattern = Pattern.compile("(?<!&)#([x]*)([0]*)(\\p{XDigit}+);");
        bibtexPage = bibtexPage.replaceAll("(?<!&)(#[x]*[0]*\\p{XDigit}+;)", "&$1");

        //Also, percent signs are not escaped by the IEEEXplore Bibtex output nor, it would appear, the subsequent processing in JabRef
        //TODO: Maybe find a better spot for this if it applies more universally
        bibtexPage = bibtexPage.replaceAll("(?<!\\\\)%", "\\\\%");

        //Format the bibtexResults using the HTML formatter (clears up numerical and text escaped characters and remaining HTML tags)
        bibtexPage = htmlConverter.format(bibtexPage);

        return bibtexPage;
    }

    private BibEntry cleanup(BibEntry entry) {
        if (entry == null) {
            return null;
        }

        // clean up title
        String title = entry.getField("title");
        if (title != null) {
            // USe the alt-text and replace image links
            title = title.replaceAll("[ ]?img src=[^ ]+ alt=\"([^\"]+)\">[ ]?", "\\$$1\\$");
            // Try to sort out most of the /spl / conversions
            // Deal with this specific nested type first
            title = title.replaceAll("/sub /spl infin//", "\\$_\\\\infty\\$");
            title = title.replaceAll("/sup /spl infin//", "\\$\\^\\\\infty\\$");
            // Replace general expressions
            title = title.replaceAll("/[sS]pl ([^/]+)/", "\\$\\\\$1\\$");
            // Deal with subscripts and superscripts
            if (Globals.prefs.getBoolean(JabRefPreferences.USE_CONVERT_TO_EQUATION)) {
                title = title.replaceAll("/sup ([^/]+)/", "\\$\\^\\{$1\\}\\$");
                title = title.replaceAll("/sub ([^/]+)/", "\\$_\\{$1\\}\\$");
                title = title.replaceAll("\\(sup\\)([^(]+)\\(/sup\\)", "\\$\\^\\{$1\\}\\$");
                title = title.replaceAll("\\(sub\\)([^(]+)\\(/sub\\)", "\\_\\{$1\\}\\$");
            } else {
                title = title.replaceAll("/sup ([^/]+)/", "\\\\textsuperscript\\{$1\\}");
                title = title.replaceAll("/sub ([^/]+)/", "\\\\textsubscript\\{$1\\}");
                title = title.replaceAll("\\(sup\\)([^(]+)\\(/sup\\)", "\\\\textsuperscript\\{$1\\}");
                title = title.replaceAll("\\(sub\\)([^(]+)\\(/sub\\)", "\\\\textsubscript\\{$1\\}");
            }

            // Replace \infin with \infty
            title = title.replaceAll("\\\\infin", "\\\\infty");

            // Unit formatting
            if (Globals.prefs.getBoolean(JabRefPreferences.USE_UNIT_FORMATTER_ON_SEARCH)) {
                title = unitFormatter.format(title);
            }

            // Automatic case keeping
            if (Globals.prefs.getBoolean(JabRefPreferences.USE_CASE_KEEPER_ON_SEARCH)) {
                title = caseKeeper.format(title);
            }
            // Write back
            entry.setField("title", title);
        }

        // clean up author
        String author = entry.getField("author");
        if (author != null) {
            author = author.replaceAll("\\s+", " ");

            //reorder the "Jr." "Sr." etc to the correct ordering
            String[] authorSplit = author.split("(^\\s*|\\s*$|\\s+and\\s+)");
            for (int n = 0; n < authorSplit.length; n++) {
                authorSplit[n] = authorSplit[n].replaceAll("(.+?),(.+?),(.+)", "$1,$3,$2");
            }
            author = String.join(" and ", authorSplit);

            author = author.replaceAll("\\.", ". ");
            author = author.replaceAll("  ", " ");
            author = author.replaceAll("\\. -", ".-");
            author = author.replaceAll("; ", " and ");
            author = author.replaceAll(" ,", ",");
            author = author.replaceAll("  ", " ");
            author = author.replaceAll("[ ,;]+$", "");
            //TODO: remove trailing commas
            entry.setField("author", author);
        }

        // clean up month
        String month = entry.getField("month");
        if ((month != null) && !month.isEmpty()) {
            month = month.replaceAll("\\.", "");
            month = month.toLowerCase();

            Pattern monthPattern = Pattern.compile("(\\d*+)\\s*([a-z]*+)-*(\\d*+)\\s*([a-z]*+)");
            Matcher mm = monthPattern.matcher(month);
            String date = month;
            if (mm.find()) {
                if (mm.group(3).isEmpty()) {
                    if (!mm.group(2).isEmpty()) {
                        date = "#" + mm.group(2).substring(0, 3) + "#";
                        if (!mm.group(1).isEmpty()) {
                            date += " " + mm.group(1) + ",";
                        }
                    } else {
                        date = mm.group(1) + ",";
                    }
                } else if (mm.group(2).isEmpty()) {
                    if (!mm.group(4).isEmpty()) {
                        date = "#" + mm.group(4).substring(0, 3) + "# " + mm.group(1) + "--" + mm.group(3) + ",";
                    } else {
                        date += ",";
                    }
                } else {
                    date = "#" + mm.group(2).substring(0, 3) + "# " + mm.group(1) + "--#" + mm.group(4).substring(0, 3)
                            + "# " + mm.group(3) + ",";
                }
            }
            //date = date.trim();
            //if (!date.isEmpty()) {
            entry.setField("month", date);
            //}
        }

        // clean up pages
        String field = "pages";
        String pages = entry.getField(field);
        if (pages != null) {
            String[] pageNumbers = pages.split("-");
            if (pageNumbers.length == 2) {
                if (pageNumbers[0].equals(pageNumbers[1])) {// single page
                    entry.setField(field, pageNumbers[0]);
                } else {
                    entry.setField(field, pages.replaceAll("-", "--"));
                }
            }
        }

        // clean up publication field
        EntryType type = entry.getType();
        String sourceField = "";
        if ("Article".equals(type.getName())) {
            sourceField = "journal";
            entry.clearField("booktitle");
        } else if ("Inproceedings".equals(type.getName())) {
            sourceField = "booktitle";
        }
        String fullName = entry.getField(sourceField);
        if (fullName != null) {
            if ("Article".equals(type.getName())) {
                int ind = fullName.indexOf(": Accepted for future publication");
                if (ind > 0) {
                    fullName = fullName.substring(0, ind);
                    entry.setField("year", "to be published");
                    entry.clearField("month");
                    entry.clearField("pages");
                    entry.clearField("number");
                }
                String[] parts = fullName.split("[\\[\\]]"); //[see also...], [legacy...]
                fullName = parts[0];
                if (parts.length == 3) {
                    fullName += parts[2];
                }
                String note = entry.getField("note");
                if ("Early Access".equals(note)) {
                    entry.setField("year", "to be published");
                    entry.clearField("month");
                    entry.clearField("pages");
                    entry.clearField("number");
                }
            } else {
                fullName = fullName.replace("Conference Proceedings", "Proceedings")
                        .replace("Proceedings of", "Proceedings").replace("Proceedings.", "Proceedings");
                fullName = fullName.replaceAll("International", "Int.");
                fullName = fullName.replaceAll("Symposium", "Symp.");
                fullName = fullName.replaceAll("Conference", "Conf.");
                fullName = fullName.replaceAll(" on", " ").replace("  ", " ");
            }

            Matcher m1 = publicationPattern.matcher(fullName);
            String abrvPattern = ".*[^,] '?\\d+\\)?";
            if (m1.find()) {
                String prefix = m1.group(2).trim();
                String postfix = m1.group(1).trim();
                String abrv = "";
                String[] parts = prefix.split("\\. ", 2);
                if (parts.length == 2) {
                    if (parts[0].matches(abrvPattern)) {
                        prefix = parts[1];
                        abrv = parts[0];
                    } else {
                        prefix = parts[0];
                        abrv = parts[1];
                    }
                }
                if (!prefix.matches(abrvPattern)) {
                    fullName = prefix + " " + postfix + " " + abrv;
                    fullName = fullName.trim();
                } else {
                    fullName = postfix + " " + prefix;
                }
            }
            if ("Article".equals(type.getName())) {
                fullName = fullName.replace(" - ", "-"); //IEE Proceedings-

                fullName = fullName.trim();
                if (Globals.prefs.getBoolean(JabRefPreferences.USE_IEEE_ABRV)) {
                    fullName = Abbreviations.journalAbbrev.getMedlineAbbreviation(fullName).orElse(fullName);
                }
            }
            if ("Inproceedings".equals(type.getName())) {
                Matcher m2 = proceedingPattern.matcher(fullName);
                if (m2.find()) {
                    String prefix = m2.group(2);
                    String postfix = m2.group(1).replaceAll("\\.$", "");
                    if (!prefix.matches(abrvPattern)) {
                        String abrv = "";

                        String[] parts = postfix.split("\\. ", 2);
                        if (parts.length == 2) {
                            if (parts[0].matches(abrvPattern)) {
                                postfix = parts[1];
                                abrv = parts[0];
                            } else {
                                postfix = parts[0];
                                abrv = parts[1];
                            }
                        }
                        fullName = prefix.trim() + " " + postfix.trim() + " " + abrv;

                    } else {
                        fullName = postfix.trim() + " " + prefix.trim();
                    }

                }

                fullName = fullName.trim();

                fullName = fullName.replaceAll("^[tT]he ", "").replaceAll("^\\d{4} ", "").replaceAll("[,.]$", "");
                String year = entry.getField("year");
                if (year != null) {
                    fullName = fullName.replaceAll(", " + year + "\\.?", "");
                }

                if (!fullName.contains("Abstract") && !fullName.contains("Summaries")
                        && !fullName.contains("Conference Record")) {
                    fullName = "Proc. " + fullName;
                }
            }
            entry.setField(sourceField, fullName);
        }

        // clean up abstract
        String abstr = entry.getField("abstract");
        if (abstr != null) {
            // Try to sort out most of the /spl / conversions
            // Deal with this specific nested type first
            abstr = abstr.replaceAll("/sub /spl infin//", "\\$_\\\\infty\\$");
            abstr = abstr.replaceAll("/sup /spl infin//", "\\$\\^\\\\infty\\$");
            // Replace general expressions
            abstr = abstr.replaceAll("/[sS]pl ([^/]+)/", "\\$\\\\$1\\$");
            // Deal with subscripts and superscripts
            if (Globals.prefs.getBoolean(JabRefPreferences.USE_CONVERT_TO_EQUATION)) {
                abstr = abstr.replaceAll("/sup ([^/]+)/", "\\$\\^\\{$1\\}\\$");
                abstr = abstr.replaceAll("/sub ([^/]+)/", "\\$_\\{$1\\}\\$");
                abstr = abstr.replaceAll("\\(sup\\)([^(]+)\\(/sup\\)", "\\$\\^\\{$1\\}\\$");
                abstr = abstr.replaceAll("\\(sub\\)([^(]+)\\(/sub\\)", "\\_\\{$1\\}\\$");
            } else {
                abstr = abstr.replaceAll("/sup ([^/]+)/", "\\\\textsuperscript\\{$1\\}");
                abstr = abstr.replaceAll("/sub ([^/]+)/", "\\\\textsubscript\\{$1\\}");
                abstr = abstr.replaceAll("\\(sup\\)([^(]+)\\(/sup\\)", "\\\\textsuperscript\\{$1\\}");
                abstr = abstr.replaceAll("\\(sub\\)([^(]+)\\(/sub\\)", "\\\\textsubscript\\{$1\\}");
            }
            // Replace \infin with \infty
            abstr = abstr.replaceAll("\\\\infin", "\\\\infty");
            // Write back
            entry.setField("abstract", abstr);
        }

        // Clean up url
        String url = entry.getField("url");
        if (url != null) {
            entry.setField("url", "http://ieeexplore.ieee.org" + url.replace("tp=&", ""));
        }
        return entry;
    }

<<<<<<< HEAD
    private BibEntry parseNextEntry(String allText) {
        BibEntry entry = null;

        int index = allText.indexOf("<div class=\"detail", piv);
        int endIndex = allText.indexOf("</div>", index);

        if ((index >= 0) && (endIndex > 0)) {
            endIndex += 6;
            piv = endIndex;
            String text = allText.substring(index, endIndex);

            EntryType type = null;
            String sourceField = null;

            String typeName = "";
            Matcher typeMatcher = typePattern.matcher(text);
            if (typeMatcher.find()) {
                typeName = typeMatcher.group(1);
                if ("IEEE Journals &amp; Magazines".equalsIgnoreCase(typeName)
                        || "IEEE Early Access Articles".equalsIgnoreCase(typeName)
                        || "IET Journals &amp; Magazines".equalsIgnoreCase(typeName)
                        || "AIP Journals &amp; Magazines".equalsIgnoreCase(typeName)
                        || "AVS Journals &amp; Magazines".equalsIgnoreCase(typeName)
                        || "IBM Journals &amp; Magazines".equalsIgnoreCase(typeName)
                        || "TUP Journals &amp; Magazines".equalsIgnoreCase(typeName)
                        || "BIAI Journals &amp; Magazines".equalsIgnoreCase(typeName)
                        || "MIT Press Journals".equalsIgnoreCase(typeName)
                        || "Alcatel-Lucent Journal".equalsIgnoreCase(typeName)) {
                    type = EntryTypes.getType("article");
                    sourceField = "journal";
                } else if ("IEEE Conference Publications".equalsIgnoreCase(typeName)
                        || "IET Conference Publications".equalsIgnoreCase(typeName)
                        || "VDE Conference Publications".equalsIgnoreCase(typeName)) {
                    type = EntryTypes.getType("inproceedings");
                    sourceField = "booktitle";
                } else if ("IEEE Standards".equalsIgnoreCase(typeName) || "Standards".equalsIgnoreCase(typeName)) {
                    type = EntryTypes.getType("standard");
                    sourceField = "number";
                } else if ("IEEE eLearning Library Courses".equalsIgnoreCase(typeName)) {
                    type = EntryTypes.getType("electronic");
                    sourceField = "note";
                } else if ("Wiley-IEEE Press eBook Chapters".equalsIgnoreCase(typeName)
                        || "MIT Press eBook Chapters".equalsIgnoreCase(typeName)
                        || "IEEE USA Books &amp; eBooks".equalsIgnoreCase(typeName)) {
                    type = EntryTypes.getType("incollection");
                    sourceField = "booktitle";
                } else if ("Morgan and Claypool eBooks".equalsIgnoreCase(typeName)) {
                    type = EntryTypes.getType("book");
                    sourceField = "note";
                }
            }

            if (type == null) {
                type = EntryTypes.getType("misc");
                sourceField = "note";
                IEEEXploreFetcher.LOGGER.warn("Type detection failed. Use MISC instead. Type string: " + text);
                unparseable++;
            }

            entry = new BibEntry(IdGenerator.next(), type);

            if ("IEEE Standards".equalsIgnoreCase(typeName)) {
                entry.setField("organization", "IEEE");
            }

            if ("Wiley-IEEE Press eBook Chapters".equalsIgnoreCase(typeName)) {
                entry.setField("publisher", "Wiley-IEEE Press");
            } else if ("MIT Press eBook Chapters".equalsIgnoreCase(typeName)) {
                entry.setField("publisher", "MIT Press");
            } else if ("IEEE USA Books &amp; eBooks".equalsIgnoreCase(typeName)) {
                entry.setField("publisher", "IEEE USA");
            } else if ("Morgan \\& Claypool eBooks".equalsIgnoreCase(typeName)) {
                entry.setField("publisher", "Morgan and Claypool");
            }

            if ("IEEE Early Access Articles".equalsIgnoreCase(typeName)) {
                entry.setField("note", "Early Access");
            }

            Set<String> fields = fieldPatterns.keySet();
            for (String field : fields) {
                Matcher fieldMatcher = Pattern.compile(fieldPatterns.get(field)).matcher(text);
                if (fieldMatcher.find()) {
                    entry.setField(field, htmlConverter.format(fieldMatcher.group(1)));
                    if ("title".equals(field) && fieldMatcher.find()) {
                        String sec_title = htmlConverter.format(fieldMatcher.group(1));
                        if (entry.getType() == EntryTypes.getStandardType("standard")) {
                            sec_title = sec_title.replaceAll("IEEE Std ", "");
                        }
                        entry.setField(sourceField, sec_title);

                    }
                    if ("pages".equals(field) && (fieldMatcher.groupCount() == 2)) {
                        entry.setField(field, fieldMatcher.group(1) + "-" + fieldMatcher.group(2));
                    }
                }
            }
=======
>>>>>>> 2a428a7b

}<|MERGE_RESOLUTION|>--- conflicted
+++ resolved
@@ -128,50 +128,34 @@
                 return false;
             }
 
-<<<<<<< HEAD
-            if (page.contains("Error Page")) {
-                status.showMessage(
-                        Localization.lang("Intermittent errors on the IEEE Xplore server. Please try again in a while."),
-                       DIALOG_TITLE, JOptionPane.INFORMATION_MESSAGE);
-                return false;
-=======
             //if max hits were exceeded, display the warning
             if (hits > IEEEXploreFetcher.MAX_FETCH) {
                 status.showMessage(
                         Localization.lang("%0 entries found. To reduce server load, only %1 will be downloaded.",
                                 String.valueOf(hits), String.valueOf(IEEEXploreFetcher.MAX_FETCH)),
                         DIALOG_TITLE, JOptionPane.INFORMATION_MESSAGE);
->>>>>>> 2a428a7b
             }
 
             //fetch the raw Bibtex results from IEEEXplore
             URL bibtexURL = new URL(createBibtexQueryURL(searchResultsJson));
             String bibtexPage = Util.getResults(bibtexURL);
 
-<<<<<<< HEAD
-            includeAbstract = absCheckBox.isSelected();
-            if (hits > IEEEXploreFetcher.MAX_FETCH) {
-                status.showMessage(Localization.lang("%0 entries found. To reduce server load, only %1 will be downloaded.",
-                        String.valueOf(hits), String.valueOf(IEEEXploreFetcher.MAX_FETCH)),
-                        DIALOG_TITLE, JOptionPane.INFORMATION_MESSAGE);
-=======
             //preprocess the result (eg. convert HTML escaped characters to latex and do other formatting not performed by BibtexParser)
             bibtexPage = preprocessBibtexResultsPage(bibtexPage);
 
             //parse the page into Bibtex entries
-            Collection<BibtexEntry> parsedBibtexCollection = BibtexParser.fromString(bibtexPage);
+            Collection<BibEntry> parsedBibtexCollection = BibtexParser.fromString(bibtexPage);
             if (parsedBibtexCollection == null) {
                 status.showMessage(Localization.lang("Error occured parsing Bibtex returned from IEEEXplore"),
                         DIALOG_TITLE, JOptionPane.INFORMATION_MESSAGE);
                 return false;
             }
             int nEntries = parsedBibtexCollection.size();
-            Iterator<BibtexEntry> parsedBibtexCollectionIterator = parsedBibtexCollection.iterator();
+            Iterator<BibEntry> parsedBibtexCollectionIterator = parsedBibtexCollection.iterator();
             while (parsedBibtexCollectionIterator.hasNext() && shouldContinue) {
                 dialog.addEntry(cleanup(parsedBibtexCollectionIterator.next()));
                 dialog.setProgress(parsed, nEntries);
                 parsed++;
->>>>>>> 2a428a7b
             }
 
             return true;
@@ -219,15 +203,6 @@
                 + "\",\"searchWithin\":[],\"newsearch\":\"true\",\"searchField\":\"Search_All\",\"rowsPerPage\":\"100\"}";
     }
 
-<<<<<<< HEAD
-    private void parse(ImportInspector dialog, String text) {
-        BibEntry entry;
-        while (((entry = parseNextEntry(text)) != null) && shouldContinue) {
-            if (entry.getField("title") != null) {
-                dialog.addEntry(entry);
-                dialog.setProgress(parsed + unparseable, hits);
-                parsed++;
-=======
     private String createBibtexQueryURL(JSONObject searchResultsJson) {
 
         //buffer to use for building the URL for fetching the bibtex data from IEEEXplore
@@ -239,7 +214,6 @@
         for (int n = 0; n < recordsJsonArray.length(); n++) {
             if (!recordsJsonArray.getJSONObject(n).isNull("articleNumber")) {
                 bibtexQueryURLStringBuf.append(recordsJsonArray.getJSONObject(n).getString("articleNumber") + ",");
->>>>>>> 2a428a7b
             }
         }
         //delete the last comma
@@ -543,105 +517,5 @@
         return entry;
     }
 
-<<<<<<< HEAD
-    private BibEntry parseNextEntry(String allText) {
-        BibEntry entry = null;
-
-        int index = allText.indexOf("<div class=\"detail", piv);
-        int endIndex = allText.indexOf("</div>", index);
-
-        if ((index >= 0) && (endIndex > 0)) {
-            endIndex += 6;
-            piv = endIndex;
-            String text = allText.substring(index, endIndex);
-
-            EntryType type = null;
-            String sourceField = null;
-
-            String typeName = "";
-            Matcher typeMatcher = typePattern.matcher(text);
-            if (typeMatcher.find()) {
-                typeName = typeMatcher.group(1);
-                if ("IEEE Journals &amp; Magazines".equalsIgnoreCase(typeName)
-                        || "IEEE Early Access Articles".equalsIgnoreCase(typeName)
-                        || "IET Journals &amp; Magazines".equalsIgnoreCase(typeName)
-                        || "AIP Journals &amp; Magazines".equalsIgnoreCase(typeName)
-                        || "AVS Journals &amp; Magazines".equalsIgnoreCase(typeName)
-                        || "IBM Journals &amp; Magazines".equalsIgnoreCase(typeName)
-                        || "TUP Journals &amp; Magazines".equalsIgnoreCase(typeName)
-                        || "BIAI Journals &amp; Magazines".equalsIgnoreCase(typeName)
-                        || "MIT Press Journals".equalsIgnoreCase(typeName)
-                        || "Alcatel-Lucent Journal".equalsIgnoreCase(typeName)) {
-                    type = EntryTypes.getType("article");
-                    sourceField = "journal";
-                } else if ("IEEE Conference Publications".equalsIgnoreCase(typeName)
-                        || "IET Conference Publications".equalsIgnoreCase(typeName)
-                        || "VDE Conference Publications".equalsIgnoreCase(typeName)) {
-                    type = EntryTypes.getType("inproceedings");
-                    sourceField = "booktitle";
-                } else if ("IEEE Standards".equalsIgnoreCase(typeName) || "Standards".equalsIgnoreCase(typeName)) {
-                    type = EntryTypes.getType("standard");
-                    sourceField = "number";
-                } else if ("IEEE eLearning Library Courses".equalsIgnoreCase(typeName)) {
-                    type = EntryTypes.getType("electronic");
-                    sourceField = "note";
-                } else if ("Wiley-IEEE Press eBook Chapters".equalsIgnoreCase(typeName)
-                        || "MIT Press eBook Chapters".equalsIgnoreCase(typeName)
-                        || "IEEE USA Books &amp; eBooks".equalsIgnoreCase(typeName)) {
-                    type = EntryTypes.getType("incollection");
-                    sourceField = "booktitle";
-                } else if ("Morgan and Claypool eBooks".equalsIgnoreCase(typeName)) {
-                    type = EntryTypes.getType("book");
-                    sourceField = "note";
-                }
-            }
-
-            if (type == null) {
-                type = EntryTypes.getType("misc");
-                sourceField = "note";
-                IEEEXploreFetcher.LOGGER.warn("Type detection failed. Use MISC instead. Type string: " + text);
-                unparseable++;
-            }
-
-            entry = new BibEntry(IdGenerator.next(), type);
-
-            if ("IEEE Standards".equalsIgnoreCase(typeName)) {
-                entry.setField("organization", "IEEE");
-            }
-
-            if ("Wiley-IEEE Press eBook Chapters".equalsIgnoreCase(typeName)) {
-                entry.setField("publisher", "Wiley-IEEE Press");
-            } else if ("MIT Press eBook Chapters".equalsIgnoreCase(typeName)) {
-                entry.setField("publisher", "MIT Press");
-            } else if ("IEEE USA Books &amp; eBooks".equalsIgnoreCase(typeName)) {
-                entry.setField("publisher", "IEEE USA");
-            } else if ("Morgan \\& Claypool eBooks".equalsIgnoreCase(typeName)) {
-                entry.setField("publisher", "Morgan and Claypool");
-            }
-
-            if ("IEEE Early Access Articles".equalsIgnoreCase(typeName)) {
-                entry.setField("note", "Early Access");
-            }
-
-            Set<String> fields = fieldPatterns.keySet();
-            for (String field : fields) {
-                Matcher fieldMatcher = Pattern.compile(fieldPatterns.get(field)).matcher(text);
-                if (fieldMatcher.find()) {
-                    entry.setField(field, htmlConverter.format(fieldMatcher.group(1)));
-                    if ("title".equals(field) && fieldMatcher.find()) {
-                        String sec_title = htmlConverter.format(fieldMatcher.group(1));
-                        if (entry.getType() == EntryTypes.getStandardType("standard")) {
-                            sec_title = sec_title.replaceAll("IEEE Std ", "");
-                        }
-                        entry.setField(sourceField, sec_title);
-
-                    }
-                    if ("pages".equals(field) && (fieldMatcher.groupCount() == 2)) {
-                        entry.setField(field, fieldMatcher.group(1) + "-" + fieldMatcher.group(2));
-                    }
-                }
-            }
-=======
->>>>>>> 2a428a7b
 
 }