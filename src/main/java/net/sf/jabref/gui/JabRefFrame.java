--- conflicted
+++ resolved
@@ -411,20 +411,7 @@
             Globals.getKeyPrefs().getKey(KeyBinding.FIND_UNLINKED_FILES)
     );
     private final AutoLinkFilesAction autoLinkFile = new AutoLinkFilesAction();
-<<<<<<< HEAD
-
-    private PushToApplicationButton pushExternalButton;
-    private PushToApplications pushApplications;
-
-    private GeneralFetcher generalFetcher;
-    private OpenOfficePanel openOfficePanel;
-    private GroupSelector groupSelector;
-    private BibSonomySidePaneComponent bibsonomySidePaneComponent;
-
-    private int previousTabCount = -1;
-
-=======
->>>>>>> 2e9e7c89
+
     // The action for adding a new entry of unspecified type.
     private final NewEntryAction newEntryAction = new NewEntryAction(this, Globals.getKeyPrefs().getKey(KeyBinding.NEW_ENTRY));
     private final List<NewEntryAction> newSpecificEntryAction = getNewEntryActions();
@@ -462,6 +449,7 @@
     private OpenOfficePanel openOfficePanel;
     private GroupSelector groupSelector;
     private int previousTabCount = -1;
+    private BibSonomySidePaneComponent bibsonomySidePaneComponent;
     private JMenu newSpec;
 
     public JabRefFrame() {
