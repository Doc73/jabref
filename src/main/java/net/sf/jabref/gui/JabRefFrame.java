/*  Copyright (C) 2003-2015 JabRef contributors.
    This program is free software; you can redistribute it and/or modify
    it under the terms of the GNU General Public License as published by
    the Free Software Foundation; either version 2 of the License, or
    (at your option) any later version.

    This program is distributed in the hope that it will be useful,
    but WITHOUT ANY WARRANTY; without even the implied warranty of
    MERCHANTABILITY or FITNESS FOR A PARTICULAR PURPOSE.  See the
    GNU General Public License for more details.

    You should have received a copy of the GNU General Public License along
    with this program; if not, write to the Free Software Foundation, Inc.,
    51 Franklin Street, Fifth Floor, Boston, MA 02110-1301 USA.
*/
package net.sf.jabref.gui;

import com.jgoodies.looks.HeaderStyle;
import com.jgoodies.looks.Options;
import net.sf.jabref.*;
import net.sf.jabref.exporter.*;
import net.sf.jabref.external.ExternalFileTypeEditor;
import net.sf.jabref.external.push.PushToApplicationButton;
import net.sf.jabref.external.push.PushToApplications;
import net.sf.jabref.groups.EntryTableTransferHandler;
import net.sf.jabref.groups.GroupSelector;
import net.sf.jabref.gui.actions.*;
import net.sf.jabref.gui.desktop.JabRefDesktop;
import net.sf.jabref.gui.help.AboutAction;
import net.sf.jabref.gui.help.AboutDialog;
import net.sf.jabref.gui.help.HelpAction;
import net.sf.jabref.gui.help.HelpFiles;
import net.sf.jabref.gui.journals.ManageJournalsAction;
import net.sf.jabref.gui.keyboard.KeyBinding;
import net.sf.jabref.gui.keyboard.KeyBindingRepository;
import net.sf.jabref.gui.keyboard.KeyBindingsDialog;
import net.sf.jabref.gui.menus.ChangeEntryTypeMenu;
import net.sf.jabref.gui.menus.help.DonateAction;
import net.sf.jabref.gui.menus.help.ForkMeOnGitHubAction;
import net.sf.jabref.gui.preftabs.PreferencesDialog;
import net.sf.jabref.gui.util.FocusRequester;
import net.sf.jabref.gui.util.PositionWindow;
import net.sf.jabref.gui.worker.AbstractWorker;
import net.sf.jabref.gui.worker.MarkEntriesAction;
import net.sf.jabref.importer.*;
import net.sf.jabref.importer.fetcher.GeneralFetcher;
import net.sf.jabref.logic.CustomEntryTypesManager;
import net.sf.jabref.logic.integrity.IntegrityCheck;
import net.sf.jabref.logic.integrity.IntegrityMessage;
import net.sf.jabref.logic.l10n.Localization;
import net.sf.jabref.logic.logging.GuiAppender;
import net.sf.jabref.logic.preferences.LastFocusedTabPreferences;
import net.sf.jabref.logic.util.OS;
import net.sf.jabref.logic.util.io.FileUtil;
import net.sf.jabref.model.database.BibDatabase;
import net.sf.jabref.model.database.BibDatabaseMode;
import net.sf.jabref.model.entry.BibEntry;
import net.sf.jabref.model.entry.BibtexEntryTypes;
import net.sf.jabref.model.entry.EntryType;
import net.sf.jabref.openoffice.OpenOfficePanel;
import net.sf.jabref.specialfields.*;
import net.sf.jabref.sql.importer.DbImportAction;
import net.sf.jabref.util.ManageKeywordsAction;
import net.sf.jabref.util.MassSetFieldAction;
import org.apache.commons.logging.Log;
import org.apache.commons.logging.LogFactory;
import osx.macadapter.MacAdapter;

import javax.swing.*;
import javax.swing.event.ChangeEvent;
import javax.swing.event.ChangeListener;
import javax.swing.event.ListSelectionEvent;
import javax.swing.event.ListSelectionListener;
import java.awt.*;
import java.awt.event.*;
import java.io.File;
import java.io.IOException;
import java.nio.charset.Charset;
import java.util.ArrayList;
import java.util.Arrays;
import java.util.LinkedList;
import java.util.List;

/**
 * The main window of the application.
 */
public class JabRefFrame extends JFrame implements OutputPrinter {

    private static final Log LOGGER = LogFactory.getLog(JabRefFrame.class);

    final JSplitPane contentPane = new JSplitPane();

    private final JabRefPreferences prefs = Globals.prefs;
    private PreferencesDialog prefsDialog;

    private int lastTabbedPanelSelectionIndex = -1;

    // The sidepane manager takes care of populating the sidepane.
    public SidePaneManager sidePaneManager;

    public JTabbedPane tabbedPane; // initialized at constructor

    private final Insets marg = new Insets(1, 0, 2, 0);
    private final JabRef jabRef;

    private PositionWindow pw;

    private final GeneralAction checkIntegrity = new GeneralAction(Actions.CHECK_INTEGRITY, Localization.menuTitle("Check integrity")) {

        @Override
        public void actionPerformed(ActionEvent e) {
            IntegrityCheck check = new IntegrityCheck();
            List<IntegrityMessage> messages = check.checkBibtexDatabase(getCurrentBasePanel().database(),
                    getCurrentBasePanel().getBibDatabaseContext().isBiblatexMode());

            if (messages.isEmpty()) {
                JOptionPane.showMessageDialog(getCurrentBasePanel(), Localization.lang("No problems found."));
            } else {
                // prepare data model
                Object[][] model = new Object[messages.size()][3];
                int i = 0;
                for (IntegrityMessage message : messages) {
                    model[i][0] = message.getEntry().getCiteKey();
                    model[i][1] = message.getFieldName();
                    model[i][2] = message.getMessage();
                    i++;
                }

                // construct view
                JTable table = new JTable(
                        model,
                        new Object[] {"key", "field", "message"}
                );

                table.setSelectionMode(ListSelectionModel.SINGLE_SELECTION);
                ListSelectionModel selectionModel = table.getSelectionModel();

                selectionModel.addListSelectionListener(new ListSelectionListener() {

                    @Override
                    public void valueChanged(ListSelectionEvent e) {
                        if (!e.getValueIsAdjusting()) {
                            String citeKey = (String) model[table.getSelectedRow()][0];
                            String fieldName = (String) model[table.getSelectedRow()][1];
                            getCurrentBasePanel().editEntryByKeyAndFocusField(citeKey, fieldName);
                        }
                    }
                });

                table.getColumnModel().getColumn(0).setPreferredWidth(80);
                table.getColumnModel().getColumn(1).setPreferredWidth(30);
                table.getColumnModel().getColumn(2).setPreferredWidth(250);
                table.setAutoResizeMode(JTable.AUTO_RESIZE_LAST_COLUMN);
                JScrollPane scrollPane = new JScrollPane(table);
                String title = Localization.lang("%0 problem(s) found", String.valueOf(messages.size()));
                JDialog dialog = new JDialog(JabRefFrame.this, title, false);
                dialog.add(scrollPane);
                dialog.setSize(600, 500);

                // show view
                dialog.setVisible(true);
            }
        }
    };

    class ToolBar extends OSXCompatibleToolbar {

        void addAction(Action a) {
            JButton b = new JButton(a);
            b.setText(null);
            if (!OS.OS_X) {
                b.setMargin(marg);
            }
            // create a disabled Icon for FontBasedIcons as Swing does not automatically create one
            Object obj = a.getValue(Action.LARGE_ICON_KEY);
            if ((obj instanceof IconTheme.FontBasedIcon)) {
                b.setDisabledIcon(((IconTheme.FontBasedIcon) obj).createDisabledIcon());
            }
            add(b);
        }

        void addJToogleButton(JToggleButton button) {
            button.setText(null);
            if (!OS.OS_X) {
                button.setMargin(marg);
            }
            Object obj = button.getAction().getValue(Action.LARGE_ICON_KEY);
            if ((obj instanceof IconTheme.FontBasedIcon)) {
                button.setDisabledIcon(((IconTheme.FontBasedIcon) obj).createDisabledIcon());
            }
            add(button);
        }
    }

    private final ToolBar tlb = new ToolBar();

    private final JMenuBar mb = new JMenuBar();

    private final GridBagLayout gbl = new GridBagLayout();
    private final GridBagConstraints con = new GridBagConstraints();

    final JLabel statusLine = new JLabel("", SwingConstants.LEFT);
    private final JLabel statusLabel = new JLabel(
            Localization.lang("Status")
                    + ':', SwingConstants.LEFT);
    private final JProgressBar progressBar = new JProgressBar();

    private final FileHistoryMenu fileHistory = new FileHistoryMenu(prefs, this);

    // The help window.
    public final AboutDialog helpDiag = new AboutDialog(this);

    // Here we instantiate menu/toolbar actions. Actions regarding
    // the currently open database are defined as a GeneralAction
    // with a unique command string. This causes the appropriate
    // BasePanel's runCommand() method to be called with that command.
    // Note: GeneralAction's constructor automatically gets translations
    // for the name and message strings.

    /* References to the toggle buttons in the toolbar */
    // the groups interface
    public JToggleButton groupToggle;
    public JToggleButton previewToggle;
    public JToggleButton fetcherToggle;

    private class EditModeAction extends AbstractAction {

        public EditModeAction() {
            initName();
        }

        public void initName() {
            if (JabRefFrame.this.getCurrentBasePanel() == null) {
                putValue(Action.NAME, Localization.menuTitle("Switch to %0 mode", "BibTeX/BibLaTeX"));
            } else {
                BibDatabaseMode mode = JabRefFrame.this.getCurrentBasePanel().getBibDatabaseContext().getMode();
                String modeName = mode.getOppositeMode().getFormattedName();
                putValue(Action.NAME, Localization.menuTitle("Switch to %0 mode", modeName));
            }
        }

        @Override
        public void actionPerformed(ActionEvent evt) {
            if (JabRefFrame.this.getCurrentBasePanel() == null) {
                return;
            }

            BibDatabaseMode newMode = JabRefFrame.this.getCurrentBasePanel().getBibDatabaseContext().getMode().getOppositeMode();
            JabRefFrame.this.getCurrentBasePanel().getBibDatabaseContext().setMode(newMode);
            JabRefFrame.this.refreshTitleAndTabs();

            initName();

            // update all elements in current base panel
            JabRefFrame.this.getCurrentBasePanel().hideBottomComponent();
            JabRefFrame.this.getCurrentBasePanel().rebuildAllEntryEditors();
            JabRefFrame.this.getCurrentBasePanel().updateEntryEditorIfShowing();
        }

    }

    final OpenDatabaseAction open = new OpenDatabaseAction(this, true);
    private final EditModeAction editModeAction = new EditModeAction();
    private final AbstractAction quit = new CloseAction();
    private final AbstractAction selectKeys = new SelectKeysAction();
    private final AbstractAction newBibtexDatabaseAction = new NewDatabaseAction(this, BibDatabaseMode.BIBTEX);
    private final AbstractAction newBiblatexDatabaseAction = new NewDatabaseAction(this, BibDatabaseMode.BIBLATEX);
    private final AbstractAction newSubDatabaseAction = new NewSubDatabaseAction(this);
    private final AbstractAction forkMeOnGitHubAction = new ForkMeOnGitHubAction();
    private final AbstractAction donationAction = new DonateAction();
    private final AbstractAction help = new HelpAction(Localization.menuTitle("JabRef help"), Localization.lang("JabRef help"),
            HelpFiles.helpContents, Globals.getKeyPrefs().getKey(KeyBinding.HELP));
    private final AbstractAction about = new AboutAction(Localization.menuTitle("About JabRef"), helpDiag,
            Localization.lang("About JabRef"), IconTheme.getImage("about"));
    private final AbstractAction editEntry = new GeneralAction(Actions.EDIT, Localization.menuTitle("Edit entry"),
            Localization.lang("Edit entry"), Globals.getKeyPrefs().getKey(KeyBinding.EDIT_ENTRY), IconTheme.JabRefIcon.EDIT_ENTRY.getIcon());
    private final AbstractAction focusTable = new GeneralAction(Actions.FOCUS_TABLE,
            Localization.menuTitle("Focus entry table"),
            Localization.lang("Move the keyboard focus to the entry table"), Globals.getKeyPrefs().getKey(KeyBinding.FOCUS_ENTRY_TABLE));
    private final AbstractAction save = new GeneralAction(Actions.SAVE, Localization.menuTitle("Save database"),
            Localization.lang("Save database"), Globals.getKeyPrefs().getKey(KeyBinding.SAVE_DATABASE), IconTheme.JabRefIcon.SAVE.getIcon());
    private final AbstractAction saveAs = new GeneralAction(Actions.SAVE_AS,
            Localization.menuTitle("Save database as ..."), Localization.lang("Save database as ..."),
            Globals.getKeyPrefs().getKey(KeyBinding.SAVE_DATABASE_AS));
    private final AbstractAction saveAll = new SaveAllAction(JabRefFrame.this);
    private final AbstractAction saveSelectedAs = new GeneralAction(Actions.SAVE_SELECTED_AS,
            Localization.menuTitle("Save selected as ..."), Localization.lang("Save selected as ..."));
    private final AbstractAction saveSelectedAsPlain = new GeneralAction(Actions.SAVE_SELECTED_AS_PLAIN,
            Localization.menuTitle("Save selected as plain BibTeX..."),
            Localization.lang("Save selected as plain BibTeX..."));
    private final AbstractAction exportAll = ExportFormats.getExportAction(this, false);
    private final AbstractAction exportSelected = ExportFormats.getExportAction(this, true);
    private final AbstractAction importCurrent = ImportFormats.getImportAction(this, false);
    private final AbstractAction importNew = ImportFormats.getImportAction(this, true);
    public final AbstractAction nextTab = new ChangeTabAction(true);
    public final AbstractAction prevTab = new ChangeTabAction(false);
    private final AbstractAction sortTabs = new SortTabsAction(this);
    private final AbstractAction undo = new GeneralAction(Actions.UNDO, Localization.menuTitle("Undo"),
            Localization.lang("Undo"), Globals.getKeyPrefs().getKey(KeyBinding.UNDO), IconTheme.JabRefIcon.UNDO.getIcon());
    private final AbstractAction redo = new GeneralAction(Actions.REDO, Localization.menuTitle("Redo"),
            Localization.lang("Redo"), Globals.getKeyPrefs().getKey(KeyBinding.REDO), IconTheme.JabRefIcon.REDO.getIcon());
    final AbstractAction forward = new GeneralAction(Actions.FORWARD, Localization.menuTitle("Forward"),
            Localization.lang("Forward"), Globals.getKeyPrefs().getKey(KeyBinding.FORWARD), IconTheme.JabRefIcon.RIGHT.getIcon());
    final AbstractAction back = new GeneralAction(Actions.BACK, Localization.menuTitle("Back"),
            Localization.lang("Back"), Globals.getKeyPrefs().getKey(KeyBinding.BACK), IconTheme.JabRefIcon.LEFT.getIcon());
    private final AbstractAction deleteEntry = new GeneralAction(Actions.DELETE, Localization.menuTitle("Delete entry"),
            Localization.lang("Delete entry"), Globals.getKeyPrefs().getKey(KeyBinding.DELETE_ENTRY), IconTheme.JabRefIcon.DELETE_ENTRY.getIcon());
    private final AbstractAction copy = new EditAction(Actions.COPY, Localization.menuTitle("Copy"),
            Localization.lang("Copy"), Globals.getKeyPrefs().getKey(KeyBinding.COPY), IconTheme.JabRefIcon.COPY.getIcon());
    private final AbstractAction paste = new EditAction(Actions.PASTE, Localization.menuTitle("Paste"),
            Localization.lang("Paste"), Globals.getKeyPrefs().getKey(KeyBinding.PASTE), IconTheme.JabRefIcon.PASTE.getIcon());
    private final AbstractAction cut = new EditAction(Actions.CUT, Localization.menuTitle("Cut"),
            Localization.lang("Cut"), Globals.getKeyPrefs().getKey(KeyBinding.CUT), IconTheme.JabRefIcon.CUT.getIcon());
    private final AbstractAction mark = new GeneralAction(Actions.MARK_ENTRIES, Localization.menuTitle("Mark entries"),
            Localization.lang("Mark entries"), Globals.getKeyPrefs().getKey(KeyBinding.MARK_ENTRIES), IconTheme.JabRefIcon.MARK_ENTRIES.getIcon());
    private final AbstractAction unmark = new GeneralAction(Actions.UNMARK_ENTRIES,
            Localization.menuTitle("Unmark entries"), Localization.lang("Unmark entries"),
            Globals.getKeyPrefs().getKey(KeyBinding.UNMARK_ENTRIES), IconTheme.JabRefIcon.UNMARK_ENTRIES.getIcon());
    private final AbstractAction unmarkAll = new GeneralAction(Actions.UNMARK_ALL, Localization.menuTitle("Unmark all"));
    private final AbstractAction toggleRelevance = new GeneralAction(
            Relevance.getInstance().getValues().get(0).getActionName(),
            Relevance.getInstance().getValues().get(0).getMenuString(),
            Relevance.getInstance().getValues().get(0).getToolTipText(),
            IconTheme.JabRefIcon.RELEVANCE.getIcon());
    private final AbstractAction toggleQualityAssured = new GeneralAction(
            Quality.getInstance().getValues().get(0).getActionName(),
            Quality.getInstance().getValues().get(0).getMenuString(),
            Quality.getInstance().getValues().get(0).getToolTipText(),
            IconTheme.JabRefIcon.QUALITY_ASSURED.getIcon());
    private final AbstractAction togglePrinted = new GeneralAction(
            Printed.getInstance().getValues().get(0).getActionName(),
            Printed.getInstance().getValues().get(0).getMenuString(),
            Printed.getInstance().getValues().get(0).getToolTipText(),
            IconTheme.JabRefIcon.PRINTED.getIcon());
    private final AbstractAction manageSelectors = new GeneralAction(Actions.MANAGE_SELECTORS,
            Localization.menuTitle("Manage content selectors"));
    private final AbstractAction normalSearch = new GeneralAction(Actions.SEARCH, Localization.menuTitle("Search"),
            Localization.lang("Search"), Globals.getKeyPrefs().getKey(KeyBinding.SEARCH), IconTheme.JabRefIcon.SEARCH.getIcon());

    private final AbstractAction copyKey = new GeneralAction(Actions.COPY_KEY, Localization.menuTitle("Copy BibTeX key"),
            Globals.getKeyPrefs().getKey(KeyBinding.COPY_BIBTEX_KEY));
    private final AbstractAction copyCiteKey = new GeneralAction(Actions.COPY_CITE_KEY, Localization.menuTitle(
            "Copy \\cite{BibTeX key}"),
            Globals.getKeyPrefs().getKey(KeyBinding.COPY_CITE_BIBTEX_KEY));
    private final AbstractAction copyKeyAndTitle = new GeneralAction(Actions.COPY_KEY_AND_TITLE,
            Localization.menuTitle("Copy BibTeX key and title"),
            Globals.getKeyPrefs().getKey(KeyBinding.COPY_BIBTEX_KEY_AND_TITLE));
    private final AbstractAction mergeDatabaseAction = new GeneralAction(Actions.MERGE_DATABASE,
            Localization.menuTitle("Append database"),
            Localization.lang("Append contents from a BibTeX database into the currently viewed database"));
    private final AbstractAction selectAll = new GeneralAction(Actions.SELECT_ALL, Localization.menuTitle("Select all"),
            Globals.getKeyPrefs().getKey(KeyBinding.SELECT_ALL));
    private final AbstractAction replaceAll = new GeneralAction(Actions.REPLACE_ALL,
            Localization.menuTitle("Replace string"), Globals.getKeyPrefs().getKey(KeyBinding.REPLACE_STRING));

    private final AbstractAction editPreamble = new GeneralAction(Actions.EDIT_PREAMBLE,
            Localization.menuTitle("Edit preamble"),
            Localization.lang("Edit preamble"),
            Globals.getKeyPrefs().getKey(KeyBinding.EDIT_PREAMBLE));
    private final AbstractAction editStrings = new GeneralAction(Actions.EDIT_STRINGS,
            Localization.menuTitle("Edit strings"),
            Localization.lang("Edit strings"),
            Globals.getKeyPrefs().getKey(KeyBinding.EDIT_STRINGS),
            IconTheme.JabRefIcon.EDIT_STRINGS.getIcon());
    private final AbstractAction toggleToolbar = new AbstractAction(Localization.menuTitle("Hide/show toolbar")) {

        {
            putValue(Action.ACCELERATOR_KEY, Globals.getKeyPrefs().getKey(KeyBinding.HIDE_SHOW_TOOLBAR));
            putValue(Action.SHORT_DESCRIPTION, Localization.lang("Hide/show toolbar"));
        }

        @Override
        public void actionPerformed(ActionEvent e) {
            tlb.setVisible(!tlb.isVisible());
        }
    };
    private final AbstractAction toggleGroups = new GeneralAction(Actions.TOGGLE_GROUPS,
            Localization.menuTitle("Toggle groups interface"),
            Localization.lang("Toggle groups interface"),
            Globals.getKeyPrefs().getKey(KeyBinding.TOGGLE_GROUPS_INTERFACE),
            IconTheme.JabRefIcon.TOGGLE_GROUPS.getIcon());
    private final AbstractAction addToGroup = new GeneralAction(Actions.ADD_TO_GROUP, Localization.lang("Add to group"));
    private final AbstractAction removeFromGroup = new GeneralAction(Actions.REMOVE_FROM_GROUP,
            Localization.lang("Remove from group"));
    private final AbstractAction moveToGroup = new GeneralAction(Actions.MOVE_TO_GROUP, Localization.lang("Move to group"));

    private final AbstractAction togglePreview = new GeneralAction(Actions.TOGGLE_PREVIEW,
            Localization.menuTitle("Toggle entry preview"),
            Localization.lang("Toggle entry preview"),
            Globals.getKeyPrefs().getKey(KeyBinding.TOGGLE_ENTRY_PREVIEW),
            IconTheme.JabRefIcon.TOGGLE_ENTRY_PREVIEW.getIcon());
    private final AbstractAction toggleHighlightAny = new GeneralAction(Actions.TOGGLE_HIGHLIGHTS_GROUPS_MATCHING_ANY,
            Localization.menuTitle("Highlight groups matching any selected entry"),
            Localization.lang("Highlight groups matching any selected entry"));
    private final AbstractAction toggleHighlightAll = new GeneralAction(Actions.TOGGLE_HIGHLIGHTS_GROUPS_MATCHING_ALL,
            Localization.menuTitle("Highlight groups matching all selected entries"),
            Localization.lang("Highlight groups matching all selected entries"));
    final AbstractAction switchPreview = new GeneralAction(Actions.SWITCH_PREVIEW,
            Localization.menuTitle("Switch preview layout"),
            Globals.getKeyPrefs().getKey(KeyBinding.SWITCH_PREVIEW_LAYOUT));
    private final AbstractAction makeKeyAction = new GeneralAction(Actions.MAKE_KEY,
            Localization.menuTitle("Autogenerate BibTeX keys"),
            Localization.lang("Autogenerate BibTeX keys"),
            Globals.getKeyPrefs().getKey(KeyBinding.AUTOGENERATE_BIBTEX_KEYS),
            IconTheme.JabRefIcon.MAKE_KEY.getIcon());

    private final AbstractAction writeXmpAction = new GeneralAction(Actions.WRITE_XMP,
            Localization.menuTitle("Write XMP-metadata to PDFs"),
            Localization.lang("Will write XMP-metadata to the PDFs linked from selected entries."),
            Globals.getKeyPrefs().getKey(KeyBinding.WRITE_XMP));

    private final AbstractAction openFolder = new GeneralAction(Actions.OPEN_FOLDER,
            Localization.menuTitle("Open folder"), Localization.lang("Open folder"),
            Globals.getKeyPrefs().getKey(KeyBinding.OPEN_FOLDER));
    private final AbstractAction openFile = new GeneralAction(Actions.OPEN_EXTERNAL_FILE,
            Localization.menuTitle("Open file"),
            Localization.lang("Open file"),
            Globals.getKeyPrefs().getKey(KeyBinding.OPEN_FILE),
            IconTheme.JabRefIcon.FILE.getIcon());
    private final AbstractAction openUrl = new GeneralAction(Actions.OPEN_URL,
            Localization.menuTitle("Open URL or DOI"),
            Localization.lang("Open URL or DOI"),
            Globals.getKeyPrefs().getKey(KeyBinding.OPEN_URL_OR_DOI),
            IconTheme.JabRefIcon.WWW.getIcon());
    private final AbstractAction dupliCheck = new GeneralAction(Actions.DUPLI_CHECK,
            Localization.menuTitle("Find duplicates"), IconTheme.JabRefIcon.FIND_DUPLICATES.getIcon());
    private final AbstractAction plainTextImport = new GeneralAction(Actions.PLAIN_TEXT_IMPORT,
            Localization.menuTitle("New entry from plain text"),
            Globals.getKeyPrefs().getKey(KeyBinding.NEW_FROM_PLAIN_TEXT));

    private final AbstractAction customExpAction = new CustomizeExportsAction();
    private final AbstractAction customImpAction = new CustomizeImportsAction();
    private final AbstractAction customFileTypesAction = ExternalFileTypeEditor.getAction(this);
    private final AbstractAction exportToClipboard = new GeneralAction(Actions.EXPORT_TO_CLIPBOARD,
            Localization.menuTitle("Export selected entries to clipboard"),
            IconTheme.JabRefIcon.EXPORT_TO_CLIPBOARD.getIcon());
    private final AbstractAction autoSetFile = new GeneralAction(Actions.AUTO_SET_FILE,
            Localization.lang("Synchronize file links"),
            Globals.getKeyPrefs().getKey(KeyBinding.SYNCHRONIZE_FILES));

    private final AbstractAction abbreviateMedline = new GeneralAction(Actions.ABBREVIATE_MEDLINE,
            Localization.menuTitle("Abbreviate journal names (MEDLINE)"),
            Localization.lang("Abbreviate journal names of the selected entries (MEDLINE abbreviation)"));
    private final AbstractAction abbreviateIso = new GeneralAction(Actions.ABBREVIATE_ISO,
            Localization.menuTitle("Abbreviate journal names (ISO)"),
            Localization.lang("Abbreviate journal names of the selected entries (ISO abbreviation)"),
            Globals.getKeyPrefs().getKey(KeyBinding.ABBREVIATE));

    private final AbstractAction unabbreviate = new GeneralAction(Actions.UNABBREVIATE,
            Localization.menuTitle("Unabbreviate journal names"),
            Localization.lang("Unabbreviate journal names of the selected entries"),
            Globals.getKeyPrefs().getKey(KeyBinding.UNABBREVIATE));
    private final AbstractAction manageJournals = new ManageJournalsAction(this);
    private final AbstractAction databaseProperties = new DatabasePropertiesAction();
    private final AbstractAction bibtexKeyPattern = new BibtexKeyPatternAction();
    private final AbstractAction errorConsole = new ErrorConsoleAction(this, Globals.streamEavesdropper, GuiAppender.cache);

    private final AbstractAction dbConnect = new GeneralAction(Actions.DB_CONNECT,
            Localization.menuTitle("Connect to external SQL database"),
            Localization.lang("Connect to external SQL database"));

    private final AbstractAction dbExport = new GeneralAction(Actions.DB_EXPORT,
            Localization.menuTitle("Export to external SQL database"),
            Localization.lang("Export to external SQL database"));

    private final AbstractAction cleanupEntries = new GeneralAction(Actions.CLEANUP,
            Localization.menuTitle("Cleanup entries"),
            Localization.lang("Cleanup entries"),
            Globals.getKeyPrefs().getKey(KeyBinding.CLEANUP),
            IconTheme.JabRefIcon.CLEANUP_ENTRIES.getIcon());

    private final AbstractAction mergeEntries = new GeneralAction(Actions.MERGE_ENTRIES,
            Localization.menuTitle("Merge entries"),
            Localization.lang("Merge entries"),
            IconTheme.JabRefIcon.MERGE_ENTRIES.getIcon());

    private final AbstractAction dbImport = new DbImportAction(this).getAction();
    private final AbstractAction downloadFullText = new GeneralAction(Actions.DOWNLOAD_FULL_TEXT,
            Localization.menuTitle("Look up full text document"),
            Localization.lang("Follow DOI or URL link and try to locate PDF full text document"));
    private final AbstractAction increaseFontSize = new IncreaseTableFontSizeAction();
    private final AbstractAction decreseFontSize = new DecreaseTableFontSizeAction();
    private final AbstractAction resolveDuplicateKeys = new GeneralAction(Actions.RESOLVE_DUPLICATE_KEYS,
            Localization.menuTitle("Resolve duplicate BibTeX keys"),
            Localization.lang("Find and remove duplicate BibTeX keys"),
            Globals.getKeyPrefs().getKey(KeyBinding.RESOLVE_DUPLICATE_BIBTEX_KEYS));

    private final AbstractAction sendAsEmail = new GeneralAction(Actions.SEND_AS_EMAIL,
            Localization.lang("Send as email"), IconTheme.JabRefIcon.EMAIL.getIcon());

    final MassSetFieldAction massSetField = new MassSetFieldAction(this);
    final ManageKeywordsAction manageKeywords = new ManageKeywordsAction(this);

    private final GeneralAction findUnlinkedFiles = new GeneralAction(
            FindUnlinkedFilesDialog.ACTION_COMMAND,
            FindUnlinkedFilesDialog.ACTION_MENU_TITLE, FindUnlinkedFilesDialog.ACTION_SHORT_DESCRIPTION,
            Globals.getKeyPrefs().getKey(KeyBinding.FIND_UNLINKED_FILES)
    );

    private final AutoLinkFilesAction autoLinkFile = new AutoLinkFilesAction();

    private PushToApplicationButton pushExternalButton;

    private GeneralFetcher generalFetcher;

    private final List<Action> fetcherActions = new LinkedList<>();

    public GroupSelector groupSelector;

    // The action for adding a new entry of unspecified type.
    private final NewEntryAction newEntryAction = new NewEntryAction(this, Globals.getKeyPrefs().getKey(KeyBinding.NEW_ENTRY));
    private final List<NewEntryAction> newSpecificEntryAction = getNewEntryActions();

    private List<NewEntryAction> getNewEntryActions() {
        // only Bibtex
        List<NewEntryAction> actions = new ArrayList<>();
        for (EntryType type : BibtexEntryTypes.ALL) {
            KeyStroke keyStroke = new ChangeEntryTypeMenu().entryShortCuts.get(type.getName());
            if (keyStroke == null) {
                actions.add(new NewEntryAction(this, type.getName()));
            } else {
                actions.add(new NewEntryAction(this, type.getName(), keyStroke));
            }
        }
        return actions;
    }

    public JabRefFrame(JabRef jabRef) {
        this.jabRef = jabRef;
        init();
        updateEnabledState();

    }

    private JPopupMenu tabPopupMenu() {
        JPopupMenu popupMenu = new JPopupMenu();

        // Close actions
        JMenuItem close = new JMenuItem(Localization.lang("Close"));
        JMenuItem closeOthers = new JMenuItem(Localization.lang("Close Others"));
        JMenuItem closeAll = new JMenuItem(Localization.lang("Close All"));
        close.addActionListener(closeDatabaseAction);
        closeOthers.addActionListener(closeOtherDatabasesAction);
        closeAll.addActionListener(closeAllDatabasesAction);
        popupMenu.add(close);
        popupMenu.add(closeOthers);
        popupMenu.add(closeAll);

        popupMenu.addSeparator();

        JMenuItem databaseProperties = new JMenuItem(Localization.lang("Database properties"));
        databaseProperties.addActionListener(this.databaseProperties);
        popupMenu.add(databaseProperties);

        JMenuItem bibtexKeyPatternBtn = new JMenuItem(Localization.lang("BibTeX key patterns"));
        bibtexKeyPatternBtn.addActionListener(bibtexKeyPattern);
        popupMenu.add(bibtexKeyPatternBtn);

        JMenuItem manageSelectorsBtn = new JMenuItem(Localization.lang("Manage content selectors"));
        manageSelectorsBtn.addActionListener(manageSelectors);
        popupMenu.add(manageSelectorsBtn);

        return popupMenu;
    }

    private void init() {
        tabbedPane = new DragDropPopupPane(tabPopupMenu());

        MyGlassPane glassPane = new MyGlassPane();
        setGlassPane(glassPane);

        setTitle(GUIGlobals.FRAME_TITLE);
        setIconImage(new ImageIcon(IconTheme.getIconUrl("jabrefIcon48")).getImage());
        setDefaultCloseOperation(WindowConstants.DO_NOTHING_ON_CLOSE);
        addWindowListener(new WindowAdapter() {

            @Override
            public void windowClosing(WindowEvent e) {

                if (OS.OS_X) {
                    JabRefFrame.this.setVisible(false);
                } else {
                    new CloseAction().actionPerformed(null);
                }
            }
        });

        initSidePane();

        initLayout();

        initActions();

        // Show the toolbar if it was visible at last shutdown:
        tlb.setVisible(Globals.prefs.getBoolean(JabRefPreferences.TOOLBAR_VISIBLE));

        setBounds(GraphicsEnvironment.getLocalGraphicsEnvironment().getMaximumWindowBounds());
        pw = new PositionWindow(this, JabRefPreferences.POS_X, JabRefPreferences.POS_Y, JabRefPreferences.SIZE_X,
                JabRefPreferences.SIZE_Y);
        positionWindowOnScreen();

        // Set up a ComponentListener that saves the last size and position of the dialog
        this.addComponentListener(new ComponentAdapter() {

            @Override
            public void componentResized(ComponentEvent e) {
                // Save dialog position
                pw.storeWindowPosition();
            }

            @Override
            public void componentMoved(ComponentEvent e) {
                // Save dialog position
                pw.storeWindowPosition();
            }
        });

        tabbedPane.setBorder(null);
        tabbedPane.setForeground(GUIGlobals.inActiveTabbed);

        /*
         * The following state listener makes sure focus is registered with the
         * correct database when the user switches tabs. Without this,
         * cut/paste/copy operations would some times occur in the wrong tab.
         */
        tabbedPane.addChangeListener(new ChangeListener() {

            @Override
            public void stateChanged(ChangeEvent e) {
                markActiveBasePanel();

                BasePanel bp = getCurrentBasePanel();
                if (bp == null) {
                    return;
                }

                groupToggle.setSelected(sidePaneManager.isComponentVisible("groups"));
                previewToggle.setSelected(Globals.prefs.getBoolean(JabRefPreferences.PREVIEW_ENABLED));
                fetcherToggle.setSelected(sidePaneManager.isComponentVisible(generalFetcher.getTitle()));
                Globals.focusListener.setFocused(bp.mainTable);
                setWindowTitle();
                editModeAction.initName();
                // Update search autocompleter with information for the correct database:
                bp.updateSearchManager();
                // Set correct enabled state for Back and Forward actions:
                bp.setBackAndForwardEnabledState();
                new FocusRequester(bp.mainTable);
            }
        });

        //Note: The registration of Apple event is at the end of initialization, because
        //if the events happen too early (ie when the window is not initialized yet), the
        //opened (double-clicked) documents are not displayed.
        if (OS.OS_X) {
            try {
                new MacAdapter().registerMacEvents(this);
            } catch (Exception e) {
                LOGGER.fatal("Could not interface with Mac OS X methods.", e);
            }
        }
    }

    private void positionWindowOnScreen() {
        if (!prefs.getBoolean(JabRefPreferences.WINDOW_MAXIMISED)) {
            pw.setWindowPosition();
        }
    }

    /**
     * Tries to open a browser with the given URL
     * <p>
     * All errors are logged
     *
     * @param url the url to open
     */
    public void openBrowser(String url) {
        try {
            JabRefDesktop.openBrowser(url);
            output(Localization.lang("External viewer called") + '.');
        } catch (IOException ex) {
            output(Localization.lang("Error") + ": " + ex.getMessage());
            LOGGER.debug("Cannot open browser.", ex);
        }
    }

    public void refreshTitleAndTabs() {
        setWindowTitle();
        updateAllTabTitles();
    }

    /**
     * Sets the title of the main window.
     */
    public void setWindowTitle() {
        BasePanel panel = getCurrentBasePanel();

        // no database open
        if (panel == null) {
            setTitle(GUIGlobals.FRAME_TITLE);
            return;
        }

        String mode = panel.getBibDatabaseContext().getMode().getFormattedName();
        String modeInfo = String.format(" (%s)", Localization.lang("%0 mode", mode));
        String changeFlag = panel.isModified() ? "*" : "";

        if (panel.getBibDatabaseContext().getDatabaseFile() == null) {
            setTitle(GUIGlobals.FRAME_TITLE + " - " + GUIGlobals.untitledTitle + changeFlag + modeInfo);
        } else {
            String databaseFile = panel.getBibDatabaseContext().getDatabaseFile().getPath();
            setTitle(GUIGlobals.FRAME_TITLE + " - " + databaseFile + changeFlag + modeInfo);
        }
    }

    private void initSidePane() {
        sidePaneManager = new SidePaneManager(this);

        GUIGlobals.sidePaneManager = this.sidePaneManager;
        GUIGlobals.helpDiag = this.helpDiag;

        groupSelector = new GroupSelector(this, sidePaneManager);

        generalFetcher = new GeneralFetcher(sidePaneManager, this);

        sidePaneManager.register("groups", groupSelector);
    }

    /**
     * The MacAdapter calls this method when a ".bib" file has been double-clicked from the Finder.
     */
    public void openAction(String filePath) {
        File file = new File(filePath);
        // all the logic is done in openIt. Even raising an existing panel
        open.openFile(file, true);
    }

    // General info dialog.  The MacAdapter calls this method when "About"
    // is selected from the application menu.
    public void about() {
        // reuse the normal about action
        // null as parameter is OK as the code of actionPerformed does not rely on the data sent in the event.
        about.actionPerformed(null);
    }

    // General preferences dialog.  The MacAdapter calls this method when "Preferences..."
    // is selected from the application menu.
    public void preferences() {
        //PrefsDialog.showPrefsDialog(JabRefFrame.this, prefs);
        AbstractWorker worker = new AbstractWorker() {

            @Override
            public void run() {
                output(Localization.lang("Opening preferences..."));
                if (prefsDialog == null) {
                    prefsDialog = new PreferencesDialog(JabRefFrame.this, jabRef);
                    PositionWindow.placeDialog(prefsDialog, JabRefFrame.this);
                } else {
                    prefsDialog.setValues();
                }

            }

            @Override
            public void update() {
                prefsDialog.setVisible(true);
                output("");
            }
        };
        worker.getWorker().run();
        worker.getCallBack().update();
    }

    public JabRefPreferences prefs() {
        return prefs;
    }

    /**
     * Tears down all things started by JabRef
     * <p>
     * FIXME: Currently some threads remain and therefore hinder JabRef to be closed properly
     *
     * @param filenames the filenames of all currently opened files - used for storing them if prefs openLastEdited is set to true
     */
    private void tearDownJabRef(List<String> filenames) {
        JabRefExecutorService.INSTANCE.shutdownEverything();

        dispose();

        if (getCurrentBasePanel() != null) {
            getCurrentBasePanel().saveDividerLocation();
        }

        //prefs.putBoolean(JabRefPreferences.WINDOW_MAXIMISED, (getExtendedState()&MAXIMIZED_BOTH)>0);
        prefs.putBoolean(JabRefPreferences.WINDOW_MAXIMISED, getExtendedState() == Frame.MAXIMIZED_BOTH);

        prefs.putBoolean(JabRefPreferences.TOOLBAR_VISIBLE, tlb.isVisible());
        // Store divider location for side pane:
        int width = contentPane.getDividerLocation();
        if (width > 0) {
            prefs.putInt(JabRefPreferences.SIDE_PANE_WIDTH, width);
        }
        if (prefs.getBoolean(JabRefPreferences.OPEN_LAST_EDITED)) {
            // Here we store the names of all current files. If
            // there is no current file, we remove any
            // previously stored filename.
            if (filenames.isEmpty()) {
                prefs.remove(JabRefPreferences.LAST_EDITED);
            } else {
                prefs.putStringList(JabRefPreferences.LAST_EDITED, filenames);
                File focusedDatabase = getCurrentBasePanel().getBibDatabaseContext().getDatabaseFile();
                new LastFocusedTabPreferences(prefs).setLastFocusedTab(focusedDatabase);
            }

        }

        fileHistory.storeHistory();
        prefs.customExports.store();
        prefs.customImports.store();
        CustomEntryTypesManager.saveCustomEntryTypes(prefs);

        // Clear autosave files:
        if (Globals.autoSaveManager != null) {
            Globals.autoSaveManager.clearAutoSaves();
        }

        prefs.flush();

        // dispose all windows, even if they are not displayed anymore
        for (Window window : Window.getWindows()) {
            window.dispose();
        }

        // shutdown any timers that are may be active
        if (Globals.autoSaveManager != null) {
            Globals.stopAutoSaveManager();
        }
    }

    /**
     * General info dialog.  The MacAdapter calls this method when "Quit"
     * is selected from the application menu, Cmd-Q is pressed, or "Quit" is selected from the Dock.
     * The function returns a boolean indicating if quitting is ok or not.
     * <p>
     * Non-OSX JabRef calls this when choosing "Quit" from the menu
     * <p>
     * SIDE EFFECT: tears down JabRef
     *
     * @return true if the user chose to quit; false otherwise
     */
    public boolean quit() {
        // Ask here if the user really wants to close, if the base
        // has not been saved since last save.
        boolean close = true;
        List<String> filenames = new ArrayList<>();
        if (tabbedPane.getTabCount() > 0) {
            for (int i = 0; i < tabbedPane.getTabCount(); i++) {
                if (getBasePanelAt(i).isModified()) {
                    tabbedPane.setSelectedIndex(i);
                    String filename;

                    if (getBasePanelAt(i).getBibDatabaseContext().getDatabaseFile() == null) {
                        filename = GUIGlobals.untitledTitle;
                    } else {
                        filename = getBasePanelAt(i).getBibDatabaseContext().getDatabaseFile().getAbsolutePath();
                    }
                    int answer = showSaveDialog(filename);

                    if ((answer == JOptionPane.CANCEL_OPTION) ||
                            (answer == JOptionPane.CLOSED_OPTION)) {
                        return false;
                    }
                    if (answer == JOptionPane.YES_OPTION) {
                        // The user wants to save.
                        try {
                            //getCurrentBasePanel().runCommand("save");
                            SaveDatabaseAction saveAction = new SaveDatabaseAction(getCurrentBasePanel());
                            saveAction.runCommand();
                            if (saveAction.isCancelled() || !saveAction.isSuccess()) {
                                // The action was either cancelled or unsuccessful.
                                // Break!
                                output(Localization.lang("Unable to save database"));
                                close = false;
                            }
                        } catch (Throwable ex) {
                            // Something prevented the file
                            // from being saved. Break!!!
                            close = false;
                            break;
                        }
                    }
                }

                if (getBasePanelAt(i).getBibDatabaseContext().getDatabaseFile() != null) {
                    filenames.add(getBasePanelAt(i).getBibDatabaseContext().getDatabaseFile().getAbsolutePath());
                }
            }
        }

        if (close) {
            for (int i = 0; i < tabbedPane.getTabCount(); i++) {
                if (getBasePanelAt(i).isSaving()) {
                    // There is a database still being saved, so we need to wait.
                    WaitForSaveOperation w = new WaitForSaveOperation(this);
                    w.show(); // This method won't return until cancelled or the save operation is done.
                    if (w.cancelled()) {
                        return false; // The user clicked cancel.
                    }
                }
            }

            tearDownJabRef(filenames);
            return true;
        }

        return false;
    }

    private void initLayout() {
        tabbedPane.putClientProperty(Options.NO_CONTENT_BORDER_KEY, Boolean.TRUE);

        setProgressBarVisible(false);

        pushExternalButton = new PushToApplicationButton(this, PushToApplications.APPLICATIONS);
        fillMenu();
        createToolBar();
        getContentPane().setLayout(gbl);
        contentPane.setDividerSize(2);
        contentPane.setBorder(null);
        //getContentPane().setBackground(GUIGlobals.lightGray);
        con.fill = GridBagConstraints.HORIZONTAL;
        con.anchor = GridBagConstraints.WEST;
        con.weightx = 1;
        con.weighty = 0;
        con.gridwidth = GridBagConstraints.REMAINDER;

        //gbl.setConstraints(mb, con);
        //getContentPane().add(mb);
        setJMenuBar(mb);
        con.anchor = GridBagConstraints.NORTH;
        //con.gridwidth = 1;//GridBagConstraints.REMAINDER;;
        gbl.setConstraints(tlb, con);
        getContentPane().add(tlb);

        Component lim = Box.createGlue();
        gbl.setConstraints(lim, con);
        //getContentPane().add(lim);
        /*
          JPanel empt = new JPanel();
          empt.setBackground(GUIGlobals.lightGray);
          gbl.setConstraints(empt, con);
               getContentPane().add(empt);

          con.insets = new Insets(1,0,1,1);
          con.anchor = GridBagConstraints.EAST;
          con.weightx = 0;
          gbl.setConstraints(searchManager, con);
          getContentPane().add(searchManager);*/
        con.gridwidth = GridBagConstraints.REMAINDER;
        con.weightx = 1;
        con.weighty = 0;
        con.fill = GridBagConstraints.BOTH;
        con.anchor = GridBagConstraints.WEST;
        con.insets = new Insets(0, 0, 0, 0);
        lim = Box.createGlue();
        gbl.setConstraints(lim, con);
        getContentPane().add(lim);
        //tabbedPane.setVisible(false);
        //tabbedPane.setForeground(GUIGlobals.lightGray);
        con.weighty = 1;
        gbl.setConstraints(contentPane, con);
        getContentPane().add(contentPane);

        UIManager.put("TabbedPane.contentBorderInsets", new Insets(0, 0, 0, 0));

        contentPane.setRightComponent(tabbedPane);
        contentPane.setLeftComponent(sidePaneManager.getPanel());
        sidePaneManager.updateView();

        JPanel status = new JPanel();
        status.setLayout(gbl);
        con.weighty = 0;
        con.weightx = 0;
        con.gridwidth = 1;
        con.insets = new Insets(0, 2, 0, 0);
        gbl.setConstraints(statusLabel, con);
        status.add(statusLabel);
        con.weightx = 1;
        con.insets = new Insets(0, 4, 0, 0);
        con.gridwidth = 1;
        gbl.setConstraints(statusLine, con);
        status.add(statusLine);
        con.weightx = 0;
        con.gridwidth = GridBagConstraints.REMAINDER;
        con.insets = new Insets(2, 4, 2, 2);
        gbl.setConstraints(progressBar, con);
        status.add(progressBar);
        con.weightx = 1;
        con.gridwidth = GridBagConstraints.REMAINDER;
        statusLabel.setForeground(GUIGlobals.entryEditorLabelColor.darker());
        con.insets = new Insets(0, 0, 0, 0);
        gbl.setConstraints(status, con);
        getContentPane().add(status);

        // Drag and drop for tabbedPane:
        TransferHandler xfer = new EntryTableTransferHandler(null, this, null);
        tabbedPane.setTransferHandler(xfer);
        tlb.setTransferHandler(xfer);
        mb.setTransferHandler(xfer);
        sidePaneManager.getPanel().setTransferHandler(xfer);
    }

    /**
     * Returns the indexed BasePanel.
     *
     * @param i Index of base
     */
    public BasePanel getBasePanelAt(int i) {
        return (BasePanel) tabbedPane.getComponentAt(i);
    }

    /**
     * Returns a list of BasePanel.
     *
     * @param i Index of base
     */
    public List<BasePanel> getBasePanelList() {
        List<BasePanel> returnList = new ArrayList<>(getBasePanelCount());
        for (int i=0; i< getBasePanelCount(); i++) {
            returnList.add((BasePanel) tabbedPane.getComponentAt(i));
        }
        return returnList;
    }

    public void showBasePanelAt(int i) {
        tabbedPane.setSelectedIndex(i);
    }

    public void showBasePanel(BasePanel bp) {
        tabbedPane.setSelectedComponent(bp);
    }

    /**
     * Returns the currently viewed BasePanel.
     */
    public BasePanel getCurrentBasePanel() {
        if (tabbedPane == null) {
            return null;
        }
        return (BasePanel) tabbedPane.getSelectedComponent();
    }

    /**
     * @return the BasePanel count.
     */
    public int getBasePanelCount() {
        return tabbedPane.getComponentCount();
    }

    /**
     * handle the color of active and inactive JTabbedPane tabs
     */
    public void markActiveBasePanel() {
        int now = tabbedPane.getSelectedIndex();
        int len = tabbedPane.getTabCount();
        if ((lastTabbedPanelSelectionIndex > -1) && (lastTabbedPanelSelectionIndex < len)) {
            tabbedPane.setForegroundAt(lastTabbedPanelSelectionIndex, GUIGlobals.inActiveTabbed);
        }
        if ((now > -1) && (now < len)) {
            tabbedPane.setForegroundAt(now, GUIGlobals.activeTabbed);
        }
        lastTabbedPanelSelectionIndex = now;
    }

    private int getTabIndex(JComponent comp) {
        for (int i = 0; i < tabbedPane.getTabCount(); i++) {
            if (tabbedPane.getComponentAt(i) == comp) {
                return i;
            }
        }
        return -1;
    }

    public JTabbedPane getTabbedPane() {
        return tabbedPane;
    }

    public void setTabTitle(JComponent comp, String title, String toolTip) {
        int index = getTabIndex(comp);
        tabbedPane.setTitleAt(index, title);
        tabbedPane.setToolTipTextAt(index, toolTip);
    }

    class GeneralAction extends MnemonicAwareAction {

        private final String command;

        public GeneralAction(String command, String text) {
            this.command = command;
            putValue(Action.NAME, text);
        }

        public GeneralAction(String command, String text, String description) {
            this.command = command;
            putValue(Action.NAME, text);
            putValue(Action.SHORT_DESCRIPTION, description);
        }

        public GeneralAction(String command, String text, Icon icon) {
            super(icon);

            this.command = command;
            putValue(Action.NAME, text);
        }

        public GeneralAction(String command, String text, String description, Icon icon) {
            super(icon);

            this.command = command;
            putValue(Action.NAME, text);
            putValue(Action.SHORT_DESCRIPTION, description);
        }

        public GeneralAction(String command, String text, KeyStroke key) {
            this.command = command;
            putValue(Action.NAME, text);
            putValue(Action.ACCELERATOR_KEY, key);
        }

        public GeneralAction(String command, String text, String description, KeyStroke key) {
            this.command = command;
            putValue(Action.NAME, text);
            putValue(Action.SHORT_DESCRIPTION, description);
            putValue(Action.ACCELERATOR_KEY, key);
        }

        public GeneralAction(String command, String text, String description, KeyStroke key, Icon icon) {
            super(icon);

            this.command = command;
            putValue(Action.NAME, text);
            putValue(Action.SHORT_DESCRIPTION, description);
            putValue(Action.ACCELERATOR_KEY, key);
        }

        @Override
        public void actionPerformed(ActionEvent e) {
            if (tabbedPane.getTabCount() > 0) {
                try {
                    ((BasePanel) tabbedPane.getSelectedComponent()).runCommand(command);
                } catch (Throwable ex) {
                    ex.printStackTrace();
                }
            } else {
                LOGGER.info("Action '" + command + "' must be disabled when no database is open.");
            }
        }
    }

    private void fillMenu() {
        //mb.putClientProperty(Options.HEADER_STYLE_KEY, HeaderStyle.BOTH);
        mb.setBorder(null);
        JMenu file = JabRefFrame.subMenu(Localization.menuTitle("File"));
        JMenu edit = JabRefFrame.subMenu(Localization.menuTitle("Edit"));
        JMenu search = JabRefFrame.subMenu(Localization.menuTitle("Search"));
        JMenu groups = JabRefFrame.subMenu(Localization.menuTitle("Groups"));
        JMenu bibtex = JabRefFrame.subMenu(Localization.menuTitle("BibTeX"));
        JMenu quality = JabRefFrame.subMenu(Localization.menuTitle("Quality"));
        JMenu view = JabRefFrame.subMenu(Localization.menuTitle("View"));
        JMenu tools = JabRefFrame.subMenu(Localization.menuTitle("Tools"));
        JMenu options = JabRefFrame.subMenu(Localization.menuTitle("Options"));
        JMenu newSpec = JabRefFrame.subMenu(Localization.menuTitle("New entry..."));
        JMenu helpMenu = JabRefFrame.subMenu(Localization.menuTitle("Help"));

        file.add(newBibtexDatabaseAction);
        file.add(newBiblatexDatabaseAction);
        file.add(open); //opendatabaseaction
        file.add(mergeDatabaseAction);
        file.add(save);
        file.add(saveAs);
        file.add(saveAll);
        file.add(saveSelectedAs);
        file.add(saveSelectedAsPlain);
        file.addSeparator();
        file.add(importNew);
        file.add(importCurrent);
        file.add(exportAll);
        file.add(exportSelected);
        file.addSeparator();
        file.add(dbConnect);
        file.add(dbImport);
        file.add(dbExport);

        file.addSeparator();
        file.add(databaseProperties);
        file.add(editModeAction);
        file.addSeparator();

        file.add(fileHistory);
        file.addSeparator();
        file.add(closeDatabaseAction);
        file.add(quit);
        mb.add(file);

        edit.add(undo);
        edit.add(redo);

        edit.addSeparator();

        edit.add(cut);
        edit.add(copy);
        edit.add(paste);

        edit.addSeparator();

        edit.add(copyKey);
        edit.add(copyCiteKey);
        edit.add(copyKeyAndTitle);
        edit.add(exportToClipboard);
        edit.add(sendAsEmail);

        edit.addSeparator();
        edit.add(mark);
        JMenu markSpecific = JabRefFrame.subMenu(Localization.menuTitle("Mark specific color"));
        for (int i = 0; i < EntryMarker.MAX_MARKING_LEVEL; i++) {
            markSpecific.add(new MarkEntriesAction(this, i).getMenuItem());
        }
        edit.add(markSpecific);
        edit.add(unmark);
        edit.add(unmarkAll);
        edit.addSeparator();
        if (Globals.prefs.getBoolean(SpecialFieldsUtils.PREF_SPECIALFIELDSENABLED)) {
            JMenu m;
            if (Globals.prefs.getBoolean(SpecialFieldsUtils.PREF_SHOWCOLUMN_RANKING)) {
                m = new JMenu();
                RightClickMenu.populateSpecialFieldMenu(m, Rank.getInstance(), this);
                edit.add(m);
            }
            if (Globals.prefs.getBoolean(SpecialFieldsUtils.PREF_SHOWCOLUMN_RELEVANCE)) {
                edit.add(toggleRelevance);
            }
            if (Globals.prefs.getBoolean(SpecialFieldsUtils.PREF_SHOWCOLUMN_QUALITY)) {
                edit.add(toggleQualityAssured);
            }
            if (Globals.prefs.getBoolean(SpecialFieldsUtils.PREF_SHOWCOLUMN_PRIORITY)) {
                m = new JMenu();
                RightClickMenu.populateSpecialFieldMenu(m, Priority.getInstance(), this);
                edit.add(m);
            }
            if (Globals.prefs.getBoolean(SpecialFieldsUtils.PREF_SHOWCOLUMN_PRINTED)) {
                edit.add(togglePrinted);
            }
            if (Globals.prefs.getBoolean(SpecialFieldsUtils.PREF_SHOWCOLUMN_READ)) {
                m = new JMenu();
                RightClickMenu.populateSpecialFieldMenu(m, ReadStatus.getInstance(), this);
                edit.add(m);
            }
            edit.addSeparator();
        }

        edit.add(manageKeywords);
        edit.addSeparator();
        edit.add(selectAll);
        mb.add(edit);

        search.add(normalSearch);
        search.add(replaceAll);
        search.add(massSetField);
        search.addSeparator();
        search.add(generalFetcher.getAction());
        if (prefs.getBoolean(JabRefPreferences.WEB_SEARCH_VISIBLE)) {
            sidePaneManager.register(generalFetcher.getTitle(), generalFetcher);
            sidePaneManager.show(generalFetcher.getTitle());
        }
        mb.add(search);

        groups.add(toggleGroups);
        groups.addSeparator();
        groups.add(addToGroup);
        groups.add(removeFromGroup);
        groups.add(moveToGroup);
        groups.addSeparator();
        groups.add(toggleHighlightAny);
        groups.add(toggleHighlightAll);
        mb.add(groups);

        view.add(back);
        view.add(forward);
        view.add(focusTable);
        view.add(nextTab);
        view.add(prevTab);
        view.add(sortTabs);
        view.addSeparator();
        view.add(increaseFontSize);
        view.add(decreseFontSize);
        view.addSeparator();
        view.add(toggleToolbar);
        view.add(generalFetcher.getAction());
        view.add(toggleGroups);
        view.add(togglePreview);
        view.add(switchPreview);

        mb.add(view);

        bibtex.add(newEntryAction);

        for (NewEntryAction a : newSpecificEntryAction) {
            newSpec.add(a);
        }
        bibtex.add(newSpec);

        bibtex.add(plainTextImport);
        bibtex.addSeparator();
        bibtex.add(editEntry);
        bibtex.add(editPreamble);
        bibtex.add(editStrings);
        bibtex.addSeparator();
        bibtex.add(deleteEntry);
        mb.add(bibtex);

        quality.add(dupliCheck);
        quality.add(mergeEntries);
        quality.addSeparator();
        quality.add(resolveDuplicateKeys);
        quality.add(checkIntegrity);
        quality.add(cleanupEntries);
        quality.add(makeKeyAction);
        quality.addSeparator();
        quality.add(autoSetFile);
        quality.add(findUnlinkedFiles);
        quality.add(autoLinkFile);
        quality.add(downloadFullText);
        mb.add(quality);

        tools.add(newSubDatabaseAction);
        tools.add(writeXmpAction);
        OpenOfficePanel otp = OpenOfficePanel.getInstance();
        otp.init(this, sidePaneManager);
        tools.add(otp.getMenuItem());
        tools.add(pushExternalButton.getMenuAction());
        tools.addSeparator();
        tools.add(openFolder);
        tools.add(openFile);
        tools.add(openUrl);
        tools.addSeparator();
        tools.add(abbreviateIso);
        tools.add(abbreviateMedline);
        tools.add(unabbreviate);
        mb.add(tools);

        options.add(showPrefs);
        AbstractAction customizeAction = new CustomizeEntryTypeAction();
        AbstractAction genFieldsCustomization = new GenFieldsCustomizationAction();
        options.add(customizeAction);
        options.add(genFieldsCustomization);
        options.add(customExpAction);
        options.add(customImpAction);
        options.add(customFileTypesAction);
        options.add(manageJournals);
        options.add(manageSelectors);
        options.add(selectKeys);
        mb.add(options);

        helpMenu.add(help);
        helpMenu.addSeparator();
        helpMenu.add(errorConsole);
        helpMenu.addSeparator();
        helpMenu.add(forkMeOnGitHubAction);
        helpMenu.add(donationAction);
        helpMenu.addSeparator();
        helpMenu.add(about);
        mb.add(helpMenu);

        createDisabledIconsForMenuEntries(mb);
    }

    public static JMenu subMenu(String name) {
        int i = name.indexOf('&');
        JMenu res;
        if (i >= 0) {
            res = new JMenu(name.substring(0, i) + name.substring(i + 1));
            char mnemonic = Character.toUpperCase(name.charAt(i + 1));
            res.setMnemonic((int) mnemonic);
        } else {
            res = new JMenu(name);
        }

        return res;
    }

    public void addParserResult(ParserResult pr, boolean raisePanel) {
        if (pr.toOpenTab()) {
            // Add the entries to the open tab.
            BasePanel panel = getCurrentBasePanel();
            if (panel == null) {
                // There is no open tab to add to, so we create a new tab:
                addTab(pr.getDatabase(), pr.getFile(), pr.getMetaData(), pr.getEncoding(), raisePanel);
            } else {
                List<BibEntry> entries = new ArrayList<>(pr.getDatabase().getEntries());
                addImportedEntries(panel, entries, false);
            }
        } else {
            addTab(pr.getDatabase(), pr.getFile(), pr.getMetaData(), pr.getEncoding(), raisePanel);
        }
    }

    private void createToolBar() {
        tlb.putClientProperty(Options.HEADER_STYLE_KEY, HeaderStyle.BOTH);
        tlb.setBorder(null);
        tlb.setRollover(true);

        tlb.setFloatable(false);
        if(Globals.prefs.getBoolean(JabRefPreferences.BIBLATEX_MODE)) {
            tlb.addAction(newBiblatexDatabaseAction);
        } else {
            tlb.addAction(newBibtexDatabaseAction);
        }
        tlb.addAction(open);
        tlb.addAction(save);
        tlb.addAction(saveAll);

        tlb.addSeparator();
        tlb.addAction(cut);
        tlb.addAction(copy);
        tlb.addAction(paste);
        tlb.addAction(undo);
        tlb.addAction(redo);

        tlb.addSeparator();
        tlb.addAction(back);
        tlb.addAction(forward);
        tlb.addSeparator();
        tlb.addAction(newEntryAction);
        tlb.addAction(editEntry);
        tlb.addAction(editStrings);
        tlb.addAction(deleteEntry);
        tlb.addSeparator();
        tlb.addAction(makeKeyAction);
        tlb.addAction(cleanupEntries);
        tlb.addAction(mergeEntries);

        tlb.addSeparator();
        tlb.addAction(mark);
        tlb.addAction(unmark);
        tlb.addSeparator();
        if (Globals.prefs.getBoolean(SpecialFieldsUtils.PREF_SPECIALFIELDSENABLED)) {
            if (Globals.prefs.getBoolean(SpecialFieldsUtils.PREF_SHOWCOLUMN_RANKING)) {
                tlb.add(net.sf.jabref.specialfields.SpecialFieldDropDown.generateSpecialFieldButtonWithDropDown(Rank.getInstance(), this));
            }
            if (Globals.prefs.getBoolean(SpecialFieldsUtils.PREF_SHOWCOLUMN_RELEVANCE)) {
                tlb.addAction(toggleRelevance);
            }
            if (Globals.prefs.getBoolean(SpecialFieldsUtils.PREF_SHOWCOLUMN_QUALITY)) {
                tlb.addAction(toggleQualityAssured);
            }
            if (Globals.prefs.getBoolean(SpecialFieldsUtils.PREF_SHOWCOLUMN_PRIORITY)) {
                tlb.add(net.sf.jabref.specialfields.SpecialFieldDropDown.generateSpecialFieldButtonWithDropDown(Priority.getInstance(), this));
            }
            if (Globals.prefs.getBoolean(SpecialFieldsUtils.PREF_SHOWCOLUMN_PRINTED)) {
                tlb.addAction(togglePrinted);
            }
            if (Globals.prefs.getBoolean(SpecialFieldsUtils.PREF_SHOWCOLUMN_READ)) {
                tlb.add(net.sf.jabref.specialfields.SpecialFieldDropDown.generateSpecialFieldButtonWithDropDown(ReadStatus.getInstance(), this));
            }
            tlb.addSeparator();
        }

        fetcherToggle = new JToggleButton(generalFetcher.getAction());
        tlb.addJToogleButton(fetcherToggle);

        previewToggle = new JToggleButton(togglePreview);
        tlb.addJToogleButton(previewToggle);

        groupToggle = new JToggleButton(toggleGroups);
        tlb.addJToogleButton(groupToggle);

        tlb.addSeparator();

        tlb.add(pushExternalButton.getComponent());
        tlb.addSeparator();
        tlb.add(donationAction);
    }

    public void output(final String s) {
        SwingUtilities.invokeLater(new Runnable() {

            @Override
            public void run() {
                statusLine.setText(s);
                statusLine.repaint();
            }
        });
    }

    public void stopShowingSearchResults() {
        for (int i = 0; i < tabbedPane.getTabCount(); i++) {
            getBasePanelAt(i).getFilterSearchToggle().stop();
        }
    }

    private List<Object> openDatabaseOnlyActions = new LinkedList<>();
    private List<Object> severalDatabasesOnlyActions = new LinkedList<>();

    private void initActions() {
        openDatabaseOnlyActions = new LinkedList<>();
        openDatabaseOnlyActions.addAll(Arrays.asList(manageSelectors, mergeDatabaseAction, newSubDatabaseAction, save,
                saveAs, saveSelectedAs, saveSelectedAsPlain, undo, redo, cut, deleteEntry, copy, paste, mark, unmark,
                unmarkAll, editEntry, selectAll, copyKey, copyCiteKey, copyKeyAndTitle, editPreamble, editStrings,
                toggleGroups, makeKeyAction, normalSearch, mergeEntries, cleanupEntries, exportToClipboard,
                replaceAll, sendAsEmail, downloadFullText, writeXmpAction,
                findUnlinkedFiles, addToGroup, removeFromGroup, moveToGroup, autoLinkFile, resolveDuplicateKeys,
                openUrl, openFolder, openFile, togglePreview, dupliCheck, autoSetFile,
                newEntryAction, plainTextImport, massSetField, manageKeywords, pushExternalButton.getMenuAction(),
                closeDatabaseAction, switchPreview, checkIntegrity, toggleHighlightAny, toggleHighlightAll,
                databaseProperties, abbreviateIso, abbreviateMedline, unabbreviate, exportAll, exportSelected,
                importCurrent, saveAll, dbConnect, dbExport, focusTable));

        openDatabaseOnlyActions.addAll(fetcherActions);

        openDatabaseOnlyActions.addAll(newSpecificEntryAction);

        severalDatabasesOnlyActions = new LinkedList<>();
        severalDatabasesOnlyActions.addAll(Arrays
                .asList(nextTab, prevTab, sortTabs));

        tabbedPane.addChangeListener(event -> updateEnabledState());

    }

    /**
     * Takes a list of Object and calls the method setEnabled on them, depending on whether it is an Action or a Component.
     *
     * @param list    List that should contain Actions and Components.
     * @param enabled
     */
    private static void setEnabled(List<Object> list, boolean enabled) {
        for (Object o : list) {
            if (o instanceof Action) {
                ((Action) o).setEnabled(enabled);
            }
            if (o instanceof Component) {
                ((Component) o).setEnabled(enabled);
            }
        }
    }

    private int previousTabCount = -1;

    /**
     * Enable or Disable all actions based on the number of open tabs.
     * <p>
     * The action that are affected are set in initActions.
     */
    public void updateEnabledState() {
        int tabCount = tabbedPane.getTabCount();
        if (tabCount != previousTabCount) {
            previousTabCount = tabCount;
            JabRefFrame.setEnabled(openDatabaseOnlyActions, tabCount > 0);
            JabRefFrame.setEnabled(severalDatabasesOnlyActions, tabCount > 1);
        }
        if (tabCount == 0) {
            back.setEnabled(false);
            forward.setEnabled(false);
        }
    }

    /**
     * This method causes all open BasePanels to set up their tables
     * anew. When called from PrefsDialog3, this updates to the new
     * settings.
     */
    public void setupAllTables() {
        // This action can be invoked without an open database, so
        // we have to check if we have one before trying to invoke
        // methods to execute changes in the preferences.

        // We want to notify all tabs about the changes to
        // avoid problems when changing the column set.
        for (int i = 0; i < tabbedPane.getTabCount(); i++) {
            BasePanel bf = getBasePanelAt(i);

            // Update tables:
            if (bf.getDatabase() != null) {
                bf.setupMainPanel();

            }
        }
    }

    public BasePanel addTab(BibDatabase db, File file, MetaData metaData, Charset encoding, boolean raisePanel) {
        // ensure that non-null parameters are really non-null
        if (metaData == null) {
            metaData = new MetaData();
        }
        if (encoding == null) {
            encoding = Globals.prefs.getDefaultEncoding();
        }

        Defaults defaults = new Defaults(BibDatabaseMode.fromPreference(Globals.prefs.getBoolean(JabRefPreferences.BIBLATEX_MODE)));
        BasePanel bp = new BasePanel(JabRefFrame.this, new BibDatabaseContext(db, metaData, file, defaults), encoding);
        addTab(bp, file, raisePanel);
        return bp;
    }

    private List<String> collectDatabaseFilePaths() {
        List<String> dbPaths = new ArrayList<>(getBasePanelCount());

        for (BasePanel basePanel : getBasePanelList()) {
            try {
                // db file exists
<<<<<<< HEAD
                if (getBasePanelAt(i).getBibDatabaseContext().getDatabaseFile() == null) {
                    dbPaths.add("");
                } else {
                    dbPaths.add(getBasePanelAt(i).getBibDatabaseContext().getDatabaseFile().getCanonicalPath());
=======
                if (basePanel.getDatabaseFile() == null) {
                    dbPaths.add("");
                } else {
                    dbPaths.add(basePanel.getDatabaseFile().getCanonicalPath());
>>>>>>> 12810a5c
                }
            } catch (IOException ex) {
                LOGGER.error("Invalid database file path: " + ex.getMessage());
            }
        }
        return dbPaths;
    }

    private List<String> getUniquePathParts() {
        List<String> dbPaths = collectDatabaseFilePaths();

        return FileUtil.uniquePathSubstrings(dbPaths);
    }

    public void updateAllTabTitles() {
        List<String> paths = getUniquePathParts();
        for (int i = 0; i < getBasePanelCount(); i++) {
            String uniqPath = paths.get(i);
            File file = getBasePanelAt(i).getBibDatabaseContext().getDatabaseFile();

            if ((file != null) && !uniqPath.equals(file.getName())) {
                // remove filename
                uniqPath = uniqPath.substring(0, uniqPath.lastIndexOf(File.separator));
                tabbedPane.setTitleAt(i, getBasePanelAt(i).getTabTitle() + " \u2014 " + uniqPath);
            } else if ((file != null) && uniqPath.equals(file.getName())) {
                // set original filename (again)
                tabbedPane.setTitleAt(i, getBasePanelAt(i).getTabTitle());
            }
        }
    }

    public void addTab(BasePanel bp, File file, boolean raisePanel) {
        // add tab
        tabbedPane.add(bp.getTabTitle(), bp);
        tabbedPane.setToolTipTextAt(tabbedPane.getTabCount() - 1, file == null ? null : file.getAbsolutePath());
        // update all tab titles
        updateAllTabTitles();

        if (raisePanel) {
            tabbedPane.setSelectedComponent(bp);
        }
    }

    /**
     * Creates icons for the disabled state for all JMenuItems with FontBasedIcons in the given menuElement.
     * This is necessary as Swing is not able to generate default disabled icons for font based icons.
     *
     * @param menuElement the menuElement for which disabled icons should be generated
     */
    public void createDisabledIconsForMenuEntries(MenuElement menuElement) {
        for (MenuElement subElement : menuElement.getSubElements()) {
            if ((subElement instanceof JMenu) || (subElement instanceof JPopupMenu)) {
                createDisabledIconsForMenuEntries(subElement);
            } else if (subElement instanceof JMenuItem) {
                JMenuItem item = (JMenuItem) subElement;
                if (item.getIcon() instanceof IconTheme.FontBasedIcon) {
                    item.setDisabledIcon(((IconTheme.FontBasedIcon) item.getIcon()).createDisabledIcon());
                }
            }
        }
    }

    class SelectKeysAction extends AbstractAction {

        public SelectKeysAction() {
            super(Localization.lang("Customize key bindings"));
            this.putValue(Action.SMALL_ICON, IconTheme.JabRefIcon.KEY_BINDINGS.getSmallIcon());
        }

        @Override
        public void actionPerformed(ActionEvent e) {
            KeyBindingsDialog d = new KeyBindingsDialog(new KeyBindingRepository(Globals.getKeyPrefs().getKeyBindings()));
            d.setDefaultCloseOperation(WindowConstants.DISPOSE_ON_CLOSE);
            d.pack(); //setSize(300,500);
            PositionWindow.placeDialog(d, JabRefFrame.this);
            d.setVisible(true);
        }
    }

    /**
     * The action concerned with closing the window.
     */
    class CloseAction extends MnemonicAwareAction {

        public CloseAction() {
            putValue(Action.NAME, Localization.menuTitle("Quit"));
            putValue(Action.SHORT_DESCRIPTION, Localization.lang("Quit JabRef"));
            putValue(Action.ACCELERATOR_KEY, Globals.getKeyPrefs().getKey(KeyBinding.QUIT_JABREF));
        }

        @Override
        public void actionPerformed(ActionEvent e) {
            quit();
        }
    }

    // The action for closing the current database and leaving the window open.
    private final CloseDatabaseAction closeDatabaseAction = new CloseDatabaseAction();
    private final CloseAllDatabasesAction closeAllDatabasesAction = new CloseAllDatabasesAction();
    private final CloseOtherDatabasesAction closeOtherDatabasesAction = new CloseOtherDatabasesAction();

    // The action for opening the preferences dialog.
    private final AbstractAction showPrefs = new ShowPrefsAction();

    class ShowPrefsAction extends MnemonicAwareAction {

        public ShowPrefsAction() {
            super(IconTheme.JabRefIcon.PREFERENCES.getIcon());
            putValue(Action.NAME, Localization.menuTitle("Preferences"));
            putValue(Action.SHORT_DESCRIPTION, Localization.lang("Preferences"));
        }

        @Override
        public void actionPerformed(ActionEvent e) {
            preferences();
        }
    }

    /**
     * This method does the job of adding imported entries into the active
     * database, or into a new one. It shows the ImportInspectionDialog if
     * preferences indicate it should be used. Otherwise it imports directly.
     *
     * @param panel     The BasePanel to add to.
     * @param entries   The entries to add.
     * @param openInNew Should the entries be imported into a new database?
     */
    private void addImportedEntries(final BasePanel panel, final List<BibEntry> entries, final boolean openInNew) {
        SwingUtilities.invokeLater(new Runnable() {

            @Override
            public void run() {
                ImportInspectionDialog diag = new ImportInspectionDialog(JabRefFrame.this,
                        panel, InternalBibtexFields.DEFAULT_INSPECTION_FIELDS, Localization.lang("Import"),
                        openInNew);
                diag.addEntries(entries);
                diag.entryListComplete();
                PositionWindow.placeDialog(diag, JabRefFrame.this);
                diag.setVisible(true);
                diag.toFront();
            }
        });
    }

    public FileHistoryMenu getFileHistory() {
        return fileHistory;
    }

    /**
     * Set the preview active state for all BasePanel instances.
     *
     * @param enabled
     */
    public void setPreviewActive(boolean enabled) {
        for (int i = 0; i < tabbedPane.getTabCount(); i++) {
            getBasePanelAt(i).setPreviewActive(enabled);
        }
    }

    public void removeCachedEntryEditors() {
        for (int j = 0; j < tabbedPane.getTabCount(); j++) {
            BasePanel bp = (BasePanel) tabbedPane.getComponentAt(j);
            bp.entryEditors.clear();
        }
    }

    /**
     * This method shows a wait cursor and blocks all input to the JFrame's contents.
     */
    public void block() {
        getGlassPane().setVisible(true);
    }

    /**
     * This method reverts the cursor to normal, and stops blocking input to the JFrame's contents.
     * There are no adverse effects of calling this method redundantly.
     */
    public void unblock() {
        getGlassPane().setVisible(false);
    }

    /**
     * Set the visibility of the progress bar in the right end of the
     * status line at the bottom of the frame.
     * <p>
     * If not called on the event dispatch thread, this method uses
     * SwingUtilities.invokeLater() to do the actual operation on the EDT.
     */
    public void setProgressBarVisible(final boolean visible) {
        if (SwingUtilities.isEventDispatchThread()) {
            progressBar.setVisible(visible);
        } else {
            SwingUtilities.invokeLater(new Runnable() {

                @Override
                public void run() {
                    progressBar.setVisible(visible);
                }
            });
        }
    }

    /**
     * Sets the current value of the progress bar.
     * <p>
     * If not called on the event dispatch thread, this method uses
     * SwingUtilities.invokeLater() to do the actual operation on the EDT.
     */
    public void setProgressBarValue(final int value) {
        if (SwingUtilities.isEventDispatchThread()) {
            progressBar.setValue(value);
        } else {
            SwingUtilities.invokeLater(new Runnable() {

                @Override
                public void run() {
                    progressBar.setValue(value);
                }
            });
        }

    }

    /**
     * Sets the indeterminate status of the progress bar.
     * <p>
     * If not called on the event dispatch thread, this method uses
     * SwingUtilities.invokeLater() to do the actual operation on the EDT.
     */
    public void setProgressBarIndeterminate(final boolean value) {
        if (SwingUtilities.isEventDispatchThread()) {
            progressBar.setIndeterminate(value);
        } else {
            SwingUtilities.invokeLater(() -> progressBar.setIndeterminate(value));
        }

    }

    /**
     * Sets the maximum value of the progress bar. Always call this method
     * before using the progress bar, to set a maximum value appropriate to
     * the task at hand.
     * <p>
     * If not called on the event dispatch thread, this method uses
     * SwingUtilities.invokeLater() to do the actual operation on the EDT.
     */
    public void setProgressBarMaximum(final int value) {
        if (SwingUtilities.isEventDispatchThread()) {
            progressBar.setMaximum(value);
        } else {
            SwingUtilities.invokeLater(() -> progressBar.setMaximum(value));
        }

    }

    class ChangeTabAction extends MnemonicAwareAction {

        private final boolean next;

        public ChangeTabAction(boolean next) {
            putValue(Action.NAME, next ? Localization.menuTitle("Next tab") :
                    Localization.menuTitle("Previous tab"));
            this.next = next;
            putValue(Action.ACCELERATOR_KEY,
                    next ? Globals.getKeyPrefs().getKey(KeyBinding.NEXT_TAB) : Globals.getKeyPrefs().getKey(KeyBinding.PREVIOUS_TAB));
        }

        @Override
        public void actionPerformed(ActionEvent e) {
            int i = tabbedPane.getSelectedIndex();
            int newI = next ? i + 1 : i - 1;
            if (newI < 0) {
                newI = tabbedPane.getTabCount() - 1;
            }
            if (newI == tabbedPane.getTabCount()) {
                newI = 0;
            }
            tabbedPane.setSelectedIndex(newI);
        }
    }

    /**
     * Class for handling general actions; cut, copy and paste. The focused component is
     * kept track of by Globals.focusListener, and we call the action stored under the
     * relevant name in its action map.
     */
    class EditAction extends MnemonicAwareAction {

        private final String command;

        public EditAction(String command, String menuTitle, String description, KeyStroke key, Icon icon) {
            super(icon);
            this.command = command;
            putValue(Action.NAME, menuTitle);
            putValue(Action.ACCELERATOR_KEY, key);
            putValue(Action.SHORT_DESCRIPTION, description);
        }

        @Override public void actionPerformed(ActionEvent e) {

            LOGGER.debug(Globals.focusListener.getFocused().toString());
            JComponent source = Globals.focusListener.getFocused();
            try {
                source.getActionMap().get(command).actionPerformed(new ActionEvent(source, 0, command));
            } catch (NullPointerException ex) {
                // No component is focused, so we do nothing.
            }
        }
    }

    class CustomizeExportsAction extends MnemonicAwareAction {

        public CustomizeExportsAction() {
            putValue(Action.NAME, Localization.menuTitle("Manage custom exports"));
        }

        @Override
        public void actionPerformed(ActionEvent e) {
            ExportCustomizationDialog ecd = new ExportCustomizationDialog(JabRefFrame.this);
            ecd.setVisible(true);
        }
    }

    class CustomizeImportsAction extends MnemonicAwareAction {

        public CustomizeImportsAction() {
            putValue(Action.NAME, Localization.menuTitle("Manage custom imports"));
        }

        @Override
        public void actionPerformed(ActionEvent e) {
            ImportCustomizationDialog ecd = new ImportCustomizationDialog(JabRefFrame.this);
            ecd.setVisible(true);
        }
    }

    class CustomizeEntryTypeAction extends MnemonicAwareAction {

        public CustomizeEntryTypeAction() {
            putValue(Action.NAME, Localization.menuTitle("Customize entry types"));
        }

        @Override
        public void actionPerformed(ActionEvent e) {
            JDialog dl = new EntryCustomizationDialog(JabRefFrame.this);
            PositionWindow.placeDialog(dl, JabRefFrame.this);
            dl.setVisible(true);
        }
    }

    class GenFieldsCustomizationAction extends MnemonicAwareAction {

        public GenFieldsCustomizationAction() {
            putValue(Action.NAME, Localization.menuTitle("Set up general fields"));
        }

        @Override
        public void actionPerformed(ActionEvent e) {
            GenFieldsCustomizer gf = new GenFieldsCustomizer(JabRefFrame.this);
            PositionWindow.placeDialog(gf, JabRefFrame.this);
            gf.setVisible(true);

        }
    }

    class DatabasePropertiesAction extends MnemonicAwareAction {

        private DatabasePropertiesDialog propertiesDialog;

        public DatabasePropertiesAction() {
            putValue(Action.NAME, Localization.menuTitle("Database properties"));
        }

        @Override
        public void actionPerformed(ActionEvent e) {
            if (propertiesDialog == null) {
                propertiesDialog = new DatabasePropertiesDialog(JabRefFrame.this);
            }
            propertiesDialog.setPanel(getCurrentBasePanel());
            PositionWindow.placeDialog(propertiesDialog, JabRefFrame.this);
            propertiesDialog.setVisible(true);
        }

    }

    class BibtexKeyPatternAction extends MnemonicAwareAction {

        private BibtexKeyPatternDialog bibtexKeyPatternDialog;

        public BibtexKeyPatternAction() {
            putValue(Action.NAME, Localization.lang("BibTeX key patterns"));
        }

        @Override
        public void actionPerformed(ActionEvent e) {
            JabRefPreferences.getInstance();
            if (bibtexKeyPatternDialog == null) {
                // if no instance of BibtexKeyPatternDialog exists, create new one
                bibtexKeyPatternDialog = new BibtexKeyPatternDialog(JabRefFrame.this, getCurrentBasePanel());
            } else {
                // BibtexKeyPatternDialog allows for updating content based on currently selected panel
                bibtexKeyPatternDialog.setPanel(getCurrentBasePanel());
            }
            PositionWindow.placeDialog(bibtexKeyPatternDialog, JabRefFrame.this);
            bibtexKeyPatternDialog.setVisible(true);
        }

    }

    class IncreaseTableFontSizeAction extends MnemonicAwareAction {

        public IncreaseTableFontSizeAction() {
            putValue(Action.NAME, Localization.menuTitle("Increase table font size"));
            putValue(Action.ACCELERATOR_KEY, Globals.getKeyPrefs().getKey(KeyBinding.INCREASE_TABLE_FONT_SIZE));
        }

        @Override
        public void actionPerformed(ActionEvent event) {
            int currentSize = GUIGlobals.CURRENTFONT.getSize();
            GUIGlobals.CURRENTFONT = new Font(GUIGlobals.CURRENTFONT.getFamily(), GUIGlobals.CURRENTFONT.getStyle(),
                    currentSize + 1);
            Globals.prefs.putInt(JabRefPreferences.FONT_SIZE, currentSize + 1);
            for (BasePanel basePanel : getBasePanelList()) {
                basePanel.updateTableFont();
            }
        }
    }

    class DecreaseTableFontSizeAction extends MnemonicAwareAction {

        public DecreaseTableFontSizeAction() {
            putValue(Action.NAME, Localization.menuTitle("Decrease table font size"));
            putValue(Action.ACCELERATOR_KEY, Globals.getKeyPrefs().getKey(KeyBinding.DECREASE_TABLE_FONT_SIZE));
        }

        @Override
        public void actionPerformed(ActionEvent event) {
            int currentSize = GUIGlobals.CURRENTFONT.getSize();
            if (currentSize < 2) {
                return;
            }
            GUIGlobals.CURRENTFONT = new Font(GUIGlobals.CURRENTFONT.getFamily(), GUIGlobals.CURRENTFONT.getStyle(),
                    currentSize - 1);
            Globals.prefs.putInt(JabRefPreferences.FONT_SIZE, currentSize - 1);
            for (BasePanel basePanel : getBasePanelList()) {
                basePanel.updateTableFont();
            }
        }
    }

    private static class MyGlassPane extends JPanel {

        //ForegroundLabel infoLabel = new ForegroundLabel("Showing search");
        public MyGlassPane() {
            addKeyListener(new KeyAdapter() {
                // Nothing
            });
            addMouseListener(new MouseAdapter() {
                // Nothing
            });
            /*  infoLabel.setForeground(new Color(255, 100, 100, 124));

              setLayout(new BorderLayout());
              add(infoLabel, BorderLayout.CENTER);*/
            super.setCursor(
                    Cursor.getPredefinedCursor(Cursor.WAIT_CURSOR));
        }

        // Override isOpaque() to prevent the glasspane from hiding the window contents:
        @Override
        public boolean isOpaque() {
            return false;
        }
    }

    @Override
    public void showMessage(Object message, String title, int msgType) {
        JOptionPane.showMessageDialog(this, message, title, msgType);
    }

    @Override
    public void setStatus(String s) {
        output(s);
    }

    @Override
    public void showMessage(String message) {
        JOptionPane.showMessageDialog(this, message);
    }

    public int showSaveDialog(String filename) {
        Object[] options = {Localization.lang("Save changes"),
                Localization.lang("Discard changes"),
                Localization.lang("Return to JabRef")};

        return JOptionPane.showOptionDialog(JabRefFrame.this,
                Localization.lang("Database '%0' has changed.", filename),
                Localization.lang("Save before closing"), JOptionPane.YES_NO_CANCEL_OPTION,
                JOptionPane.WARNING_MESSAGE, null, options, options[2]);
    }

    private void closeTab(BasePanel panel) {
        // empty tab without database
        if (panel == null) {
            return;
        }

        if (panel.isModified()) {
            if (confirmClose(panel)) {
                removeTab(panel);
            }
        } else {
            removeTab(panel);
        }
    }

    // Ask if the user really wants to close, if the base has not been saved
    private boolean confirmClose(BasePanel panel) {
        boolean close = false;
        String filename;

        if (panel.getBibDatabaseContext().getDatabaseFile() == null) {
            filename = GUIGlobals.untitledTitle;
        } else {
            filename = panel.getBibDatabaseContext().getDatabaseFile().getAbsolutePath();
        }

        int answer = showSaveDialog(filename);
        if (answer == JOptionPane.YES_OPTION) {
            // The user wants to save.
            try {
                SaveDatabaseAction saveAction = new SaveDatabaseAction(panel);
                saveAction.runCommand();
                if (saveAction.isSuccess()) {
                    close = true;
                }
            } catch (Throwable ex) {
                // do not close
            }

        } else if (answer == JOptionPane.NO_OPTION) {
            // discard changes
            close = true;
        }
        return close;
    }

    private void removeTab(BasePanel panel) {
        panel.cleanUp();
        AutoSaveManager.deleteAutoSaveFile(panel);
        tabbedPane.remove(panel);
        if (tabbedPane.getTabCount() > 0) {
            markActiveBasePanel();
        }
        setWindowTitle();
        updateEnabledState();
        output(Localization.lang("Closed database") + '.');
        // update tab titles
        updateAllTabTitles();
    }

    public class CloseDatabaseAction extends MnemonicAwareAction {

        public CloseDatabaseAction() {
            super(IconTheme.JabRefIcon.CLOSE.getSmallIcon());
            putValue(Action.NAME, Localization.menuTitle("Close database"));
            putValue(Action.SHORT_DESCRIPTION, Localization.lang("Close the current database"));
            putValue(Action.ACCELERATOR_KEY, Globals.getKeyPrefs().getKey(KeyBinding.CLOSE_DATABASE));
        }

        @Override
        public void actionPerformed(ActionEvent e) {
            closeTab(getCurrentBasePanel());
        }
    }

    public class CloseAllDatabasesAction extends MnemonicAwareAction {

        @Override
        public void actionPerformed(ActionEvent e) {
            final Component[] panels = tabbedPane.getComponents();

            for (Component p : panels) {
                closeTab((BasePanel) p);
            }
        }
    }

    public class CloseOtherDatabasesAction extends MnemonicAwareAction {

        @Override
        public void actionPerformed(ActionEvent e) {
            final BasePanel active = getCurrentBasePanel();
            final Component[] panels = tabbedPane.getComponents();

            for (Component p : panels) {
                if (p != active) {
                    closeTab((BasePanel) p);
                }
            }
        }
    }
}<|MERGE_RESOLUTION|>--- conflicted
+++ resolved
@@ -1607,17 +1607,10 @@
         for (BasePanel basePanel : getBasePanelList()) {
             try {
                 // db file exists
-<<<<<<< HEAD
-                if (getBasePanelAt(i).getBibDatabaseContext().getDatabaseFile() == null) {
+                if (basePanel.getBibDatabaseContext().getDatabaseFile() == null) {
                     dbPaths.add("");
                 } else {
-                    dbPaths.add(getBasePanelAt(i).getBibDatabaseContext().getDatabaseFile().getCanonicalPath());
-=======
-                if (basePanel.getDatabaseFile() == null) {
-                    dbPaths.add("");
-                } else {
-                    dbPaths.add(basePanel.getDatabaseFile().getCanonicalPath());
->>>>>>> 12810a5c
+                    dbPaths.add(basePanel.getBibDatabaseContext().getDatabaseFile().getCanonicalPath());
                 }
             } catch (IOException ex) {
                 LOGGER.error("Invalid database file path: " + ex.getMessage());
