/*  Copyright (C) 2003-2015 JabRef contributors.
    This program is free software; you can redistribute it and/or modify
    it under the terms of the GNU General Public License as published by
    the Free Software Foundation; either version 2 of the License, or
    (at your option) any later version.

    This program is distributed in the hope that it will be useful,
    but WITHOUT ANY WARRANTY; without even the implied warranty of
    MERCHANTABILITY or FITNESS FOR A PARTICULAR PURPOSE.  See the
    GNU General Public License for more details.

    You should have received a copy of the GNU General Public License along
    with this program; if not, write to the Free Software Foundation, Inc.,
    51 Franklin Street, Fifth Floor, Boston, MA 02110-1301 USA.
*/
package net.sf.jabref;

import java.io.*;
import java.util.*;

import net.sf.jabref.groups.GroupTreeNode;
import net.sf.jabref.migrations.VersionHandling;
import net.sf.jabref.logic.labelPattern.AbstractLabelPattern;
import net.sf.jabref.logic.labelPattern.DatabaseLabelPattern;
import net.sf.jabref.model.database.BibDatabase;
import net.sf.jabref.sql.DBStrings;
import net.sf.jabref.logic.util.strings.StringUtil;

public class MetaData implements Iterable<String> {

    public static final String META_FLAG = "jabref-meta: ";
    private static final String PREFIX_KEYPATTERN = "keypattern_";
    private static final String KEYPATTERNDEFAULT = "keypatterndefault";

    private final HashMap<String, Vector<String>> metaData = new HashMap<>();
    private GroupTreeNode groupsRoot;
    private File file; // The File where this base gets saved.
    private boolean groupTreeValid = true;

    private AbstractLabelPattern labelPattern;

    private DBStrings dbStrings = new DBStrings();


    /**
     * The MetaData object stores all meta data sets in Vectors. To ensure that
     * the data is written correctly to string, the user of a meta data Vector
     * must simply make sure the appropriate changes are reflected in the Vector
     * it has been passed.
     */
    public MetaData(HashMap<String, String> inData, BibDatabase db) {
        boolean groupsTreePresent = false;
        Vector<String> flatGroupsData = null;
        Vector<String> treeGroupsData = null;
        // The first version (0) lacked a version specification,
        // thus this value defaults to 0.
        int groupsVersionOnDisk = 0;

        if (inData != null) {
            for (Map.Entry<String, String> entry : inData.entrySet()) {
                StringReader data = new StringReader(entry.getValue());
                String unit;
                Vector<String> orderedData = new Vector<>();
                // We must allow for ; and \ in escape sequences.
                try {
                    while ((unit = getNextUnit(data)) != null) {
                        orderedData.add(unit);
                    }
                } catch (IOException ex) {
                    System.err.println("Weird error while parsing meta data.");
                }
                if ("groupsversion".equals(entry.getKey())) {
                    if (orderedData.size() >= 1) {
                        groupsVersionOnDisk = Integer.parseInt(orderedData.firstElement());
                    }
                } else if ("groupstree".equals(entry.getKey())) {
                    groupsTreePresent = true;
                    treeGroupsData = orderedData; // save for later user
                    // actual import operation is handled later because "groupsversion"
                    // tag might not yet have been read
                } else if ("groups".equals(entry.getKey())) {
                    flatGroupsData = orderedData;
                } else {
                    putData(entry.getKey(), orderedData);
                }
            }
        }

        // this possibly handles import of a previous groups version
        if (groupsTreePresent) {
            putGroups(treeGroupsData, db, groupsVersionOnDisk);
        }

        if (!groupsTreePresent && (flatGroupsData != null)) {
            try {
                groupsRoot = VersionHandling.importFlatGroups(flatGroupsData);
                groupTreeValid = true;
            } catch (IllegalArgumentException ex) {
                groupTreeValid = true;
            }
        }
    }

    /**
     * The MetaData object can be constructed with no data in it.
     */
    public MetaData() {
    }

    /**
     * Add default metadata for new database:
     */
    public void initializeNewDatabase() {
        metaData.put(Globals.SELECTOR_META_PREFIX + "keywords", new Vector<>());
        metaData.put(Globals.SELECTOR_META_PREFIX + "author", new Vector<>());
        metaData.put(Globals.SELECTOR_META_PREFIX + "journal", new Vector<>());
        metaData.put(Globals.SELECTOR_META_PREFIX + "publisher", new Vector<>());
        metaData.put(Globals.SELECTOR_META_PREFIX + "review", new Vector<>());
    }

    /**
     * @return Iterator on all keys stored in the metadata
     */
    @Override
    public Iterator<String> iterator() {
        return metaData.keySet().iterator();
    }

    /**
     * Retrieves the stored meta data.
     *
     * @param key the key to look up
     * @return null if no data is found
     */
    public Vector<String> getData(String key) {
        return metaData.get(key);
    }

    /**
     * Removes the given key from metadata.
     * Nothing is done if key is not found.
     *
     * @param key the key to remove
     */
    public void remove(String key) {
        metaData.remove(key);
    }

    /**
     * Stores the specified data in this object, using the specified key. For
     * certain keys (e.g. "groupstree"), the objects in orderedData are
     * reconstructed from their textual (String) representation if they are of
     * type String, and stored as an actual instance.
     */
    public void putData(String key, Vector<String> orderedData) {
        metaData.put(key, orderedData);
    }

    /**
     * Look up the directory set up for the given field type for this database.
     * If no directory is set up, return that defined in global preferences.
<<<<<<< HEAD
     * There can be up to three directory definitions for these files:
     * the database's metadata can specify a general directory and/or a user-specific directory
     * or the preferences can specify one.
     *
     * The settings are prioritized in the following order and the first defined setting is used:
     * 1. metadata user-specific directory
     * 2. metadata general directory
     * 3. preferences directory.
=======
>>>>>>> bf3570f8
     *
     * @param fieldName The field type
     * @return The default directory for this field type.
     */
    public String[] getFileDirectory(String fieldName) {
        List<String> dirs = new ArrayList<>();

        String key = Globals.prefs.get(JabRefPreferences.USER_FILE_DIR_INDIVIDUAL);

        Vector<String> vec = getData(key);
        if (vec == null) {
            key = Globals.prefs.get(JabRefPreferences.USER_FILE_DIR);
            vec = getData(key);
        }
        if ((vec != null) && !vec.isEmpty()) {
            String dir;
            dir = vec.get(0);
            // If this directory is relative, we try to interpret it as relative to
            // the file path of this bib file:
            if (!new File(dir).isAbsolute() && (file != null)) {
                String relDir;
                if (".".equals(dir)) {
                    // if dir is only "current" directory, just use its parent (== real current directory) as path
                    relDir = file.getParent();
                } else {
                    relDir = file.getParent() + System.getProperty("file.separator") + dir;
                }
                // If this directory actually exists, it is very likely that the
                // user wants us to use it:
                if (new File(relDir).exists()) {
                    dir = relDir;
                }
            }
            dirs.add(dir);
        } else {
            String dir = Globals.prefs.get(fieldName + Globals.DIR_SUFFIX);
            if (dir != null) {
                dirs.add(dir);
            }
        }

        // Check if the bib file location should be included, and if so, if it is set:
        if (Globals.prefs.getBoolean(JabRefPreferences.BIB_LOCATION_AS_FILE_DIR) && (getFile() != null)) {
            // Check if we should add it as primary file dir (first in the list) or not:
            if (Globals.prefs.getBoolean(JabRefPreferences.BIB_LOC_AS_PRIMARY_DIR)) {
                dirs.add(0, getFile().getParent());
            } else {
                dirs.add(getFile().getParent());
            }
        }

        return dirs.toArray(new String[dirs.size()]);
    }

    /**
     * Parse the groups metadata string
     *
     * @param orderedData The vector of metadata strings
     * @param db          The BibDatabase this metadata belongs to
     * @param version     The group tree version
     * @return true if parsing was successful, false otherwise
     */
    private void putGroups(Vector<String> orderedData, BibDatabase db, int version) {
        try {
            groupsRoot = VersionHandling.importGroups(orderedData, db,
                    version);
            groupTreeValid = true;
        } catch (Exception e) {
            // we cannot really do anything about this here
            System.err.println(e);
            groupTreeValid = false;
        }
    }

    public GroupTreeNode getGroups() {
        return groupsRoot;
    }

    /**
     * Sets a new group root node. <b>WARNING </b>: This invalidates everything
     * returned by getGroups() so far!!!
     */
    public void setGroups(GroupTreeNode root) {
        groupsRoot = root;
        groupTreeValid = true;
    }

    /**
     * Writes all data to the specified writer, using each object's toString()
     * method.
     */
    public void writeMetaData(Writer out) throws IOException {
        // write all meta data except groups
        SortedSet<String> sortedKeys = new TreeSet<>(metaData.keySet());

        for (String key : sortedKeys) {

            StringBuffer sb = new StringBuffer();
            sb.append(Globals.NEWLINE);
            sb.append(Globals.NEWLINE);
            Vector<String> orderedData = metaData.get(key);
            sb.append("@comment{").append(META_FLAG).append(key).append(":");
            for (int j = 0; j < orderedData.size(); j++) {
                sb.append(StringUtil.quote(orderedData.elementAt(j), ";", '\\')).append(";");
            }
            sb.append("}");

            out.write(sb.toString());
        }
        // write groups if present. skip this if only the root node exists
        // (which is always the AllEntriesGroup).
        if ((groupsRoot != null) && (groupsRoot.getChildCount() > 0)) {
            StringBuffer sb = new StringBuffer();
            // write version first
            sb.append(Globals.NEWLINE);
            sb.append(Globals.NEWLINE);
            sb.append("@comment{").append(META_FLAG).append("groupsversion:");
            sb.append("" + VersionHandling.CURRENT_VERSION + ";");
            sb.append("}");

            out.write(sb.toString());

            // now write actual groups
            sb = new StringBuffer();
            sb.append(Globals.NEWLINE);
            sb.append(Globals.NEWLINE);
            sb.append("@comment{").append(META_FLAG).append("groupstree:");
            sb.append(Globals.NEWLINE);
            // GroupsTreeNode.toString() uses "\n" for separation
            StringTokenizer tok = new StringTokenizer(groupsRoot.getTreeAsString(), Globals.NEWLINE);
            while (tok.hasMoreTokens()) {
                StringBuffer s =
                        new StringBuffer(StringUtil.quote(tok.nextToken(), ";", '\\') + ";");
                sb.append(s);
                sb.append(Globals.NEWLINE);
            }
            sb.append("}");
            out.write(sb.toString());
        }
    }

    /**
     * Reads the next unit. Units are delimited by ';'.
     */
    private static String getNextUnit(Reader reader) throws IOException {
        int c;
        boolean escape = false;
        StringBuilder res = new StringBuilder();
        while ((c = reader.read()) != -1) {
            if (escape) {
                res.append((char) c);
                escape = false;
            } else if (c == '\\') {
                escape = true;
            } else if (c == ';') {
                break;
            } else {
                res.append((char) c);
            }
        }
        if (res.length() > 0) {
            return res.toString();
        }
        return null;
    }

    public File getFile() {
        return file;
    }

    public void setFile(File file) {
        this.file = file;
    }

    public DBStrings getDBStrings() {
        return dbStrings;
    }

    public void setDBStrings(DBStrings dbStrings) {
        this.dbStrings = dbStrings;
    }

    public boolean isGroupTreeValid() {
        return groupTreeValid;
    }

    /**
     * @return the stored label patterns
     */
    public AbstractLabelPattern getLabelPattern() {
        if (labelPattern != null) {
            return labelPattern;
        }

        labelPattern = new DatabaseLabelPattern();

        // read the data from the metadata and store it into the labelPattern
        for (String key : this) {
            if (key.startsWith(MetaData.PREFIX_KEYPATTERN)) {
                Vector<String> value = getData(key);
                String type = key.substring(MetaData.PREFIX_KEYPATTERN.length());
                labelPattern.addLabelPattern(type, value.get(0));
            }
        }
        Vector<String> defaultPattern = getData(MetaData.KEYPATTERNDEFAULT);
        if (defaultPattern != null) {
            labelPattern.setDefaultValue(defaultPattern.get(0));
        }

        return labelPattern;
    }

    /**
     * Updates the stored key patterns to the given key patterns.
     *
     * @param labelPattern the key patterns to update to. <br />
     *                     A reference to this object is stored internally and is returned at getLabelPattern();
     */
    public void setLabelPattern(DatabaseLabelPattern labelPattern) {
        // remove all keypatterns from metadata
        Iterator<String> iterator = this.iterator();
        while (iterator.hasNext()) {
            String key = iterator.next();
            if (key.startsWith(MetaData.PREFIX_KEYPATTERN)) {
                iterator.remove();
            }
        }

        // set new value if it is not a default value
        Set<String> allKeys = labelPattern.getAllKeys();
        for (String key : allKeys) {
            String metaDataKey = MetaData.PREFIX_KEYPATTERN + key;
            if (!labelPattern.isDefaultValue(key)) {
                Vector<String> data = new Vector<>();
                data.add(labelPattern.getValue(key).get(0));
                this.putData(metaDataKey, data);
            }
        }

        // store default pattern
        if (labelPattern.getDefaultValue() == null) {
            this.remove(MetaData.KEYPATTERNDEFAULT);
        } else {
            Vector<String> data = new Vector<>();
            data.add(labelPattern.getDefaultValue().get(0));
            this.putData(MetaData.KEYPATTERNDEFAULT, data);
        }

        this.labelPattern = labelPattern;
    }

}<|MERGE_RESOLUTION|>--- conflicted
+++ resolved
@@ -159,7 +159,6 @@
     /**
      * Look up the directory set up for the given field type for this database.
      * If no directory is set up, return that defined in global preferences.
-<<<<<<< HEAD
      * There can be up to three directory definitions for these files:
      * the database's metadata can specify a general directory and/or a user-specific directory
      * or the preferences can specify one.
@@ -168,8 +167,6 @@
      * 1. metadata user-specific directory
      * 2. metadata general directory
      * 3. preferences directory.
-=======
->>>>>>> bf3570f8
      *
      * @param fieldName The field type
      * @return The default directory for this field type.
