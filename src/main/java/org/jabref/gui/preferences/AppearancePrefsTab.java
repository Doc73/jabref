--- conflicted
+++ resolved
@@ -54,13 +54,6 @@
         darkTheme = new RadioButton("Dark theme");
         darkTheme.setToggleGroup(themeGroup);
 
-<<<<<<< HEAD
-        if (prefs.get(JabRefPreferences.FX_THEME).equals(BASE_CSS)) {
-            lightTheme.setSelected(true);
-        } else if (prefs.get(JabRefPreferences.FX_THEME).equals(DARK_CSS)) {
-            darkTheme.setSelected(true);
-        }
-=======
         String cssFileName = prefs.get(JabRefPreferences.FX_THEME);
         if (StringUtil.isBlank(cssFileName) || BASE_CSS.equals(cssFileName)) {
             lightTheme.setSelected(true);
@@ -68,7 +61,6 @@
             darkTheme.setSelected(true);
         }
 
->>>>>>> 9a3f2d62
         container.getChildren().addAll(overrideFonts, fontSizeContainer, fontTweaksLAF, lightTheme, darkTheme);
     }
 
