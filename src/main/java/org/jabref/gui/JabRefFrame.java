package org.jabref.gui;

import java.awt.Component;
import java.awt.GridBagConstraints;
import java.awt.GridBagLayout;
import java.awt.Insets;
import java.awt.Window;
import java.awt.event.ActionEvent;
import java.io.File;
import java.io.IOException;
import java.nio.file.Path;
import java.nio.file.Paths;
import java.util.ArrayList;
import java.util.HashMap;
import java.util.LinkedList;
import java.util.List;
import java.util.Map;
import java.util.Objects;
import java.util.Optional;
import java.util.TimerTask;

import javax.swing.AbstractAction;
import javax.swing.Action;
import javax.swing.Icon;
import javax.swing.JComponent;
import javax.swing.JLabel;
import javax.swing.JMenu;
import javax.swing.JOptionPane;
import javax.swing.JPanel;
import javax.swing.JProgressBar;
import javax.swing.KeyStroke;
import javax.swing.SwingConstants;
import javax.swing.SwingUtilities;
import javax.swing.UIManager;

import javafx.application.Platform;
import javafx.beans.value.ChangeListener;
import javafx.beans.value.ObservableValue;
import javafx.collections.ListChangeListener;
import javafx.scene.Node;
import javafx.scene.control.Button;
import javafx.scene.control.Menu;
import javafx.scene.control.MenuBar;
import javafx.scene.control.SeparatorMenuItem;
import javafx.scene.control.SplitPane;
import javafx.scene.control.Tab;
import javafx.scene.control.TabPane;
import javafx.scene.control.ToolBar;
import javafx.scene.control.Tooltip;
import javafx.scene.input.KeyEvent;
import javafx.scene.layout.BorderPane;
import javafx.scene.layout.HBox;
import javafx.scene.layout.Pane;
import javafx.scene.layout.Priority;
import javafx.stage.Stage;

import org.jabref.Globals;
import org.jabref.JabRefExecutorService;
import org.jabref.gui.actions.ActionFactory;
import org.jabref.gui.actions.Actions;
import org.jabref.gui.actions.AutoLinkFilesAction;
import org.jabref.gui.actions.BibtexKeyPatternAction;
import org.jabref.gui.actions.ConnectToSharedDatabaseCommand;
import org.jabref.gui.actions.CopyFilesAction;
import org.jabref.gui.actions.CustomizeEntryAction;
import org.jabref.gui.actions.CustomizeKeyBindingAction;
import org.jabref.gui.actions.EditExternalFileTypesAction;
import org.jabref.gui.actions.ErrorConsoleAction;
import org.jabref.gui.actions.FindUnlinkedFilesAction;
import org.jabref.gui.actions.IntegrityCheckAction;
import org.jabref.gui.actions.LibraryPropertiesAction;
import org.jabref.gui.actions.LookupIdentifierAction;
import org.jabref.gui.actions.ManageCustomExportsAction;
import org.jabref.gui.actions.ManageCustomImportsAction;
import org.jabref.gui.actions.ManageJournalsAction;
import org.jabref.gui.actions.ManageKeywordsAction;
import org.jabref.gui.actions.ManageProtectedTermsAction;
import org.jabref.gui.actions.MassSetFieldAction;
import org.jabref.gui.actions.MergeEntriesAction;
import org.jabref.gui.actions.MnemonicAwareAction;
import org.jabref.gui.actions.NewDatabaseAction;
import org.jabref.gui.actions.NewEntryAction;
import org.jabref.gui.actions.NewEntryFromPlainTextAction;
import org.jabref.gui.actions.NewSubLibraryAction;
import org.jabref.gui.actions.OldDatabaseCommandWrapper;
import org.jabref.gui.actions.OpenBrowserAction;
import org.jabref.gui.actions.SearchForUpdateAction;
import org.jabref.gui.actions.SetupGeneralFieldsAction;
import org.jabref.gui.actions.ShowDocumentViewerAction;
import org.jabref.gui.actions.ShowPreferencesAction;
import org.jabref.gui.actions.SimpleCommand;
import org.jabref.gui.actions.StandardActions;
import org.jabref.gui.autosaveandbackup.AutosaveUIManager;
import org.jabref.gui.exporter.ExportCommand;
import org.jabref.gui.exporter.SaveAllAction;
import org.jabref.gui.exporter.SaveDatabaseAction;
import org.jabref.gui.externalfiletype.ExternalFileTypes;
import org.jabref.gui.help.AboutAction;
import org.jabref.gui.help.HelpAction;
import org.jabref.gui.importer.ImportCommand;
import org.jabref.gui.importer.ImportInspectionDialog;
import org.jabref.gui.importer.actions.OpenDatabaseAction;
import org.jabref.gui.keyboard.KeyBinding;
import org.jabref.gui.menus.FileHistoryMenu;
import org.jabref.gui.push.PushToApplicationButton;
import org.jabref.gui.push.PushToApplications;
import org.jabref.gui.search.GlobalSearchBar;
import org.jabref.gui.specialfields.SpecialFieldValueViewModel;
import org.jabref.gui.undo.CountingUndoManager;
import org.jabref.gui.util.DefaultTaskExecutor;
import org.jabref.logic.autosaveandbackup.AutosaveManager;
import org.jabref.logic.autosaveandbackup.BackupManager;
import org.jabref.logic.importer.IdFetcher;
import org.jabref.logic.importer.OutputPrinter;
import org.jabref.logic.importer.ParserResult;
import org.jabref.logic.importer.WebFetchers;
import org.jabref.logic.l10n.Localization;
import org.jabref.logic.search.SearchQuery;
import org.jabref.logic.undo.AddUndoableActionEvent;
import org.jabref.logic.undo.UndoChangeEvent;
import org.jabref.logic.undo.UndoRedoEvent;
import org.jabref.logic.util.OS;
import org.jabref.logic.util.io.FileUtil;
import org.jabref.model.database.BibDatabaseContext;
import org.jabref.model.database.BibDatabaseMode;
import org.jabref.model.database.shared.DatabaseLocation;
import org.jabref.model.entry.BibEntry;
import org.jabref.model.entry.BiblatexEntryTypes;
import org.jabref.model.entry.BibtexEntryTypes;
import org.jabref.model.entry.FieldName;
import org.jabref.model.entry.specialfields.SpecialField;
import org.jabref.preferences.JabRefPreferences;
import org.jabref.preferences.LastFocusedTabPreferences;
import org.jabref.preferences.SearchPreferences;

import com.google.common.eventbus.Subscribe;
import org.fxmisc.easybind.EasyBind;
import org.slf4j.Logger;
import org.slf4j.LoggerFactory;
import osx.macadapter.MacAdapter;

/**
 * The main window of the application.
 */
public class JabRefFrame extends BorderPane implements OutputPrinter {

    private static final Logger LOGGER = LoggerFactory.getLogger(JabRefFrame.class);

    // Frame titles.
    public static final String FRAME_TITLE = "JabRef";
    private final SplitPane splitPane = new SplitPane();
    private final JabRefPreferences prefs = Globals.prefs;
    private final GlobalSearchBar globalSearchBar = new GlobalSearchBar(this);
    private final JLabel statusLine = new JLabel("", SwingConstants.LEFT);
    private final JLabel statusLabel = new JLabel(
            Localization.lang("Status")
                    + ':',
            SwingConstants.LEFT);
    private final JProgressBar progressBar = new JProgressBar();
    private final FileHistoryMenu fileHistory = new FileHistoryMenu(prefs, this);

    // Here we instantiate menu/toolbar actions. Actions regarding
    // the currently open database are defined as a GeneralAction
    // with a unique command string. This causes the appropriate
    // BasePanel's runCommand() method to be called with that command.
    // Note: GeneralAction's constructor automatically gets translations
    // for the name and message strings.

    private final AbstractAction mark = new GeneralAction(Actions.MARK_ENTRIES, Localization.menuTitle("Mark entries"),
            Localization.lang("Mark entries"), Globals.getKeyPrefs().getKey(KeyBinding.MARK_ENTRIES), IconTheme.JabRefIcons.MARK_ENTRIES.getIcon());
    private final JMenu markSpecific = JabRefFrame.subMenu(Localization.menuTitle("Mark specific color"));
    private final AbstractAction unmark = new GeneralAction(Actions.UNMARK_ENTRIES,
            Localization.menuTitle("Unmark entries"), Localization.lang("Unmark entries"),
            Globals.getKeyPrefs().getKey(KeyBinding.UNMARK_ENTRIES), IconTheme.JabRefIcons.UNMARK_ENTRIES.getIcon());
    private final AbstractAction unmarkAll = new GeneralAction(Actions.UNMARK_ALL, Localization.menuTitle("Unmark all"));
    private final AbstractAction toggleRelevance = new GeneralAction(
            new SpecialFieldValueViewModel(SpecialField.RELEVANCE.getValues().get(0)).getCommand(),
            new SpecialFieldValueViewModel(SpecialField.RELEVANCE.getValues().get(0)).getMenuString(),
            new SpecialFieldValueViewModel(SpecialField.RELEVANCE.getValues().get(0)).getToolTipText(),
            IconTheme.JabRefIcons.RELEVANCE.getIcon());
    private final AbstractAction toggleQualityAssured = new GeneralAction(
            new SpecialFieldValueViewModel(SpecialField.QUALITY.getValues().get(0)).getCommand(),
            new SpecialFieldValueViewModel(SpecialField.QUALITY.getValues().get(0)).getMenuString(),
            new SpecialFieldValueViewModel(SpecialField.QUALITY.getValues().get(0)).getToolTipText(),
            IconTheme.JabRefIcons.QUALITY_ASSURED.getIcon());
    private final AbstractAction togglePrinted = new GeneralAction(
            new SpecialFieldValueViewModel(SpecialField.PRINTED.getValues().get(0)).getCommand(),
            new SpecialFieldValueViewModel(SpecialField.PRINTED.getValues().get(0)).getMenuString(),
            new SpecialFieldValueViewModel(SpecialField.PRINTED.getValues().get(0)).getToolTipText(),
            IconTheme.JabRefIcons.PRINTED.getIcon());


    // Lists containing different subsets of actions for different purposes
    private final List<Object> specialFieldButtons = new LinkedList<>();
    private final List<Object> openDatabaseOnlyActions = new LinkedList<>();
    private final List<Object> severalDatabasesOnlyActions = new LinkedList<>();
    private final List<Object> openAndSavedDatabasesOnlyActions = new LinkedList<>();
    private final List<Object> sharedDatabaseOnlyActions = new LinkedList<>();
    private final List<Object> noSharedDatabaseActions = new LinkedList<>();
    private final List<Object> oneEntryOnlyActions = new LinkedList<>();
    private final List<Object> oneEntryWithFileOnlyActions = new LinkedList<>();
    private final List<Object> oneEntryWithURLorDOIOnlyActions = new LinkedList<>();
    private final List<Object> twoEntriesOnlyActions = new LinkedList<>();
    private final List<Object> atLeastOneEntryActions = new LinkedList<>();
    private final Stage mainStage;
    // The sidepane manager takes care of populating the sidepane.
    private SidePaneManager sidePaneManager;
    private final TabPane tabbedPane = new TabPane();
    private PushToApplications pushApplications;
    private final CountingUndoManager undoManager = new CountingUndoManager();
    private final DialogService dialogService;
    private SidePane sidePane;

    public JabRefFrame(Stage mainStage) {
        this.mainStage = mainStage;
        this.dialogService = new FXDialogService();
        init();
    }

    private static JMenu subMenu(String name) {
        int i = name.indexOf('&');
        JMenu res;
        if (i >= 0) {
            res = new JMenu(name.substring(0, i) + name.substring(i + 1));
            char mnemonic = Character.toUpperCase(name.charAt(i + 1));
            res.setMnemonic((int) mnemonic);
        } else {
            res = new JMenu(name);
        }

        return res;
    }

    /**
     * Takes a list of Object and calls the method setEnabled on them, depending on whether it is an Action or a
     * Component.
     *
     * @param list List that should contain Actions and Components.
     */
    private static void setEnabled(List<Object> list, boolean enabled) {
        for (Object actionOrComponent : list) {
            if (actionOrComponent instanceof Action) {
                ((Action) actionOrComponent).setEnabled(enabled);
            }
            if (actionOrComponent instanceof Component) {
                ((Component) actionOrComponent).setEnabled(enabled);
                if (actionOrComponent instanceof JPanel) {
                    JPanel root = (JPanel) actionOrComponent;
                    for (int index = 0; index < root.getComponentCount(); index++) {
                        root.getComponent(index).setEnabled(enabled);
                    }
                }
            }
        }
    }

    private void init() {
        sidePaneManager = new SidePaneManager(Globals.prefs, this);
        sidePane = sidePaneManager.getPane();

        initLayout();

        initActions();

        initKeyBindings();

        //setBounds(GraphicsEnvironment.getLocalGraphicsEnvironment().getMaximumWindowBounds());
        //WindowLocation pw = new WindowLocation(this, JabRefPreferences.POS_X, JabRefPreferences.POS_Y, JabRefPreferences.SIZE_X,
        //        JabRefPreferences.SIZE_Y);
        //pw.displayWindowAtStoredLocation();

        tabbedPane.setBorder(null);


        /*
         * The following state listener makes sure focus is registered with the
         * correct database when the user switches tabs. Without this,
         * cut/paste/copy operations would some times occur in the wrong tab.
         */
        EasyBind.subscribe(tabbedPane.getSelectionModel().selectedItemProperty(), e -> {
            if (e == null) {
                return;
            }

            BasePanel currentBasePanel = getCurrentBasePanel();
            if (currentBasePanel == null) {
                return;
            }

            // Poor-mans binding to global state
            // We need to invoke this in the JavaFX thread as all the listeners sit there
            Platform.runLater(() -> Globals.stateManager.activeDatabaseProperty().setValue(Optional.of(currentBasePanel.getBibDatabaseContext())));
            if (new SearchPreferences(Globals.prefs).isGlobalSearch()) {
                globalSearchBar.performSearch();
            } else {
                String content = "";
                Optional<SearchQuery> currentSearchQuery = currentBasePanel.getCurrentSearchQuery();
                if (currentSearchQuery.isPresent()) {
                    content = currentSearchQuery.get().getQuery();
                }
                globalSearchBar.setSearchTerm(content);
            }

            currentBasePanel.getPreviewPanel().updateLayout(Globals.prefs.getPreviewPreferences());

            // groupSidePane.getToggleCommand().setSelected(sidePaneManager.isComponentVisible(GroupSidePane.class));
            //previewToggle.setSelected(Globals.prefs.getPreviewPreferences().isPreviewPanelEnabled());
            //generalFetcher.getToggleCommand().setSelected(sidePaneManager.isComponentVisible(GeneralFetcher.class));
            //openOfficePanel.getToggleCommand().setSelected(sidePaneManager.isComponentVisible(OpenOfficeSidePanel.class));
            // TODO: Can't notify focus listener since it is expecting a swing component
            //Globals.getFocusListener().setFocused(currentBasePanel.getMainTable());
            setWindowTitle();
            // Update search autocompleter with information for the correct database:
            currentBasePanel.updateSearchManager();

            currentBasePanel.getUndoManager().postUndoRedoEvent();
            currentBasePanel.getMainTable().requestFocus();
        });

        //Note: The registration of Apple event is at the end of initialization, because
        //if the events happen too early (ie when the window is not initialized yet), the
        //opened (double-clicked) documents are not displayed.
        if (OS.OS_X) {
            try {
                new MacAdapter().registerMacEvents(this);
            } catch (Exception e) {
                LOGGER.error("Could not interface with Mac OS X methods.", e);
            }
        }

        initShowTrackingNotification();

    }

    private void initKeyBindings() {
        addEventFilter(KeyEvent.KEY_PRESSED, event -> {
            Optional<KeyBinding> keyBinding = Globals.getKeyPrefs().mapToKeyBinding(event);
            if (keyBinding.isPresent()) {
                switch (keyBinding.get()) {
                    case FOCUS_ENTRY_TABLE:
                        getCurrentBasePanel().getMainTable().requestFocus();
                        event.consume();
                        break;
                    case NEXT_LIBRARY:
                        tabbedPane.getSelectionModel().selectNext();
                        event.consume();
                        break;
                    case PREVIOUS_LIBRARY:
                        tabbedPane.getSelectionModel().selectPrevious();
                        event.consume();
                        break;
                    case INCREASE_TABLE_FONT_SIZE:
                        increaseTableFontSize();
                        event.consume();
                        break;
                    case DECREASE_TABLE_FONT_SIZE:
                        decreaseTableFontSize();
                        event.consume();
                        break;
                    case DEFAULT_TABLE_FONT_SIZE:
                        setDefaultTableFontSize();
                        event.consume();
                        break;
                    default:
                }
            }
        });
    }

    private void initShowTrackingNotification() {
        if (!Globals.prefs.shouldAskToCollectTelemetry()) {
            JabRefExecutorService.INSTANCE.submit(new TimerTask() {

                @Override
                public void run() {
                    SwingUtilities.invokeLater(() -> {
                        DefaultTaskExecutor.runInJavaFXThread(JabRefFrame.this::showTrackingNotification);
                    });
                }
            }, 60000); // run in one minute
        }
    }

    private Void showTrackingNotification() {
        if (!Globals.prefs.shouldCollectTelemetry()) {
            boolean shouldCollect = dialogService.showConfirmationDialogAndWait(
                    Localization.lang("Telemetry: Help make JabRef better"),
                    Localization.lang("To improve the user experience, we would like to collect anonymous statistics on the features you use. We will only record what features you access and how often you do it. We will neither collect any personal data nor the content of bibliographic items. If you choose to allow data collection, you can later disable it via Options -> Preferences -> General."),
                    Localization.lang("Share anonymous statistics"),
                    Localization.lang("Don't share"));
            Globals.prefs.setShouldCollectTelemetry(shouldCollect);
        }

        Globals.prefs.askedToCollectTelemetry();

        return null;
    }

    public void refreshTitleAndTabs() {
        setWindowTitle();
        updateAllTabTitles();
    }

    /**
     * Sets the title of the main window.
     */
    public void setWindowTitle() {
        BasePanel panel = getCurrentBasePanel();

        // no database open
        if (panel == null) {
            //setTitle(FRAME_TITLE);
            return;
        }

        String mode = panel.getBibDatabaseContext().getMode().getFormattedName();
        String modeInfo = String.format(" (%s)", Localization.lang("%0 mode", mode));
        boolean isAutosaveEnabled = Globals.prefs.getBoolean(JabRefPreferences.LOCAL_AUTO_SAVE);

        if (panel.getBibDatabaseContext().getLocation() == DatabaseLocation.LOCAL) {
            String changeFlag = panel.isModified() && !isAutosaveEnabled ? "*" : "";
            String databaseFile = panel.getBibDatabaseContext().getDatabaseFile().map(File::getPath)
                    .orElse(GUIGlobals.UNTITLED_TITLE);
            //setTitle(FRAME_TITLE + " - " + databaseFile + changeFlag + modeInfo);
        } else if (panel.getBibDatabaseContext().getLocation() == DatabaseLocation.SHARED) {
            //setTitle(FRAME_TITLE + " - " + panel.getBibDatabaseContext().getDBMSSynchronizer().getDBName() + " ["
            //        + Localization.lang("shared") + "]" + modeInfo);
        }
    }

    /**
     * The MacAdapter calls this method when a "BIB" file has been double-clicked from the Finder.
     */
    public void openAction(String filePath) {
        Path file = Paths.get(filePath);
        // all the logic is done in openIt. Even raising an existing panel
        getOpenDatabaseAction().openFile(file, true);
    }

    /**
     * The MacAdapter calls this method when "About" is selected from the application menu.
     */
    public void about() {
        HelpAction.getCommand().execute();
    }

    public JabRefPreferences prefs() {
        return prefs;
    }

    /**
     * Tears down all things started by JabRef
     * <p>
     * FIXME: Currently some threads remain and therefore hinder JabRef to be closed properly
     *
     * @param filenames the filenames of all currently opened files - used for storing them if prefs openLastEdited is set to true
     */
    private void tearDownJabRef(List<String> filenames) {
        Globals.stopBackgroundTasks();
        Globals.shutdownThreadPools();

        //dispose();

        //prefs.putBoolean(JabRefPreferences.WINDOW_MAXIMISED, getExtendedState() == Frame.MAXIMIZED_BOTH);

        // Store divider location for side pane:
        double width = splitPane.getDividerPositions()[0];
        if (width > 0) {
            prefs.putDouble(JabRefPreferences.SIDE_PANE_WIDTH, width);
        }
        if (prefs.getBoolean(JabRefPreferences.OPEN_LAST_EDITED)) {
            // Here we store the names of all current files. If
            // there is no current file, we remove any
            // previously stored filename.
            if (filenames.isEmpty()) {
                prefs.remove(JabRefPreferences.LAST_EDITED);
            } else {
                prefs.putStringList(JabRefPreferences.LAST_EDITED, filenames);
                File focusedDatabase = getCurrentBasePanel().getBibDatabaseContext().getDatabaseFile().orElse(null);
                new LastFocusedTabPreferences(prefs).setLastFocusedTab(focusedDatabase);
            }

        }

        fileHistory.storeHistory();
        prefs.customExports.store(Globals.prefs);
        prefs.customImports.store();

        prefs.flush();

        // dispose all windows, even if they are not displayed anymore
        for (Window window : Window.getWindows()) {
            window.dispose();
        }
    }

    /**
     * General info dialog.  The MacAdapter calls this method when "Quit"
     * is selected from the application menu, Cmd-Q is pressed, or "Quit" is selected from the Dock.
     * The function returns a boolean indicating if quitting is ok or not.
     * <p>
     * Non-OSX JabRef calls this when choosing "Quit" from the menu
     * <p>
     * SIDE EFFECT: tears down JabRef
     *
     * @return true if the user chose to quit; false otherwise
     */
    public boolean quit() {
        // Ask here if the user really wants to close, if the base
        // has not been saved since last save.
        boolean close = true;

        List<String> filenames = new ArrayList<>();
        for (int i = 0; i < tabbedPane.getTabs().size(); i++) {
            BibDatabaseContext context = getBasePanelAt(i).getBibDatabaseContext();

            if (getBasePanelAt(i).isModified() && (context.getLocation() == DatabaseLocation.LOCAL)) {
                tabbedPane.getSelectionModel().select(i);
                String filename = context.getDatabaseFile().map(File::getAbsolutePath).orElse(GUIGlobals.UNTITLED_TITLE);
                int answer = showSaveDialog(filename);

                if ((answer == JOptionPane.CANCEL_OPTION) ||
                        (answer == JOptionPane.CLOSED_OPTION)) {
                    return false;
                }
                if (answer == JOptionPane.YES_OPTION) {
                    // The user wants to save.
                    try {
                        //getCurrentBasePanel().runCommand("save");
                        SaveDatabaseAction saveAction = new SaveDatabaseAction(getCurrentBasePanel());
                        saveAction.runCommand();
                        if (saveAction.isCanceled() || !saveAction.isSuccess()) {
                            // The action was either canceled or unsuccessful.
                            // Break!
                            output(Localization.lang("Unable to save library"));
                            close = false;
                        }
                    } catch (Throwable ex) {
                        // Something prevented the file
                        // from being saved. Break!!!
                        close = false;
                        break;
                    }
                }
            } else if (context.getLocation() == DatabaseLocation.SHARED) {
                context.convertToLocalDatabase();
                context.getDBMSSynchronizer().closeSharedDatabase();
                context.clearDBMSSynchronizer();
            }
            AutosaveManager.shutdown(context);
            BackupManager.shutdown(context);
            context.getDatabaseFile().map(File::getAbsolutePath).ifPresent(filenames::add);
        }

        if (close) {
            for (int i = 0; i < tabbedPane.getTabs().size(); i++) {
                if (getBasePanelAt(i).isSaving()) {
                    // There is a database still being saved, so we need to wait.
                    WaitForSaveOperation w = new WaitForSaveOperation(this);
                    w.show(); // This method won't return until canceled or the save operation is done.
                    if (w.canceled()) {
                        return false; // The user clicked cancel.
                    }
                }
            }

            tearDownJabRef(filenames);
            return true;
        }

        return false;
    }

    private void initLayout() {
        setProgressBarVisible(false);

        pushApplications = new PushToApplications();

        BorderPane head = new BorderPane();
        head.setTop(createMenu());
        head.setCenter(createToolbar());
        setTop(head);

        splitPane.getItems().addAll(sidePane, tabbedPane);

        // We need to wait with setting the divider since it gets reset a few times during the initial set-up
        mainStage.showingProperty().addListener(new ChangeListener<Boolean>() {

            @Override
            public void changed(ObservableValue<? extends Boolean> observable, Boolean oldValue, Boolean showing) {
                if (showing) {
                    splitPane.setDividerPositions(prefs.getDouble(JabRefPreferences.SIDE_PANE_WIDTH));
                    EasyBind.subscribe(splitPane.getDividers().get(0).positionProperty(),
                            position -> prefs.putDouble(JabRefPreferences.SIDE_PANE_WIDTH, position.doubleValue()));
                    mainStage.showingProperty().removeListener(this);
                    observable.removeListener(this);
                }
            }
        });

        setCenter(splitPane);

        UIManager.put("TabbedPane.contentBorderInsets", new Insets(0, 0, 0, 0));

        GridBagLayout gbl = new GridBagLayout();
        GridBagConstraints con = new GridBagConstraints();
        con.fill = GridBagConstraints.BOTH;
        con.anchor = GridBagConstraints.WEST;
        JPanel status = new JPanel();
        status.setLayout(gbl);
        con.weighty = 0;
        con.weightx = 0;
        con.gridwidth = 1;
        con.insets = new Insets(0, 2, 0, 0);
        gbl.setConstraints(statusLabel, con);
        status.add(statusLabel);
        con.weightx = 1;
        con.insets = new Insets(0, 4, 0, 0);
        con.gridwidth = 1;
        gbl.setConstraints(statusLine, con);
        status.add(statusLine);
        con.weightx = 0;
        con.gridwidth = GridBagConstraints.REMAINDER;
        con.insets = new Insets(2, 4, 2, 2);
        gbl.setConstraints(progressBar, con);
        status.add(progressBar);
        statusLabel.setForeground(GUIGlobals.ENTRY_EDITOR_LABEL_COLOR.darker());
    }

    private Node createToolbar() {
        Pane leftSpacer = new Pane();
        HBox.setHgrow(leftSpacer, Priority.SOMETIMES);
        Pane rightSpacer = new Pane();
        HBox.setHgrow(rightSpacer, Priority.SOMETIMES);

        ActionFactory factory = new ActionFactory(Globals.getKeyPrefs());

        Button newLibrary;
        if (Globals.prefs.getBoolean(JabRefPreferences.BIBLATEX_DEFAULT_MODE)) {
            newLibrary = factory.createIconButton(StandardActions.NEW_LIBRARY_BIBLATEX, new NewDatabaseAction(this, BibDatabaseMode.BIBLATEX));
        } else {
            newLibrary = factory.createIconButton(StandardActions.NEW_LIBRARY_BIBTEX, new NewDatabaseAction(this, BibDatabaseMode.BIBTEX));
        }

        HBox leftSide = new HBox(
                newLibrary,
                factory.createIconButton(StandardActions.OPEN_LIBRARY, new OpenDatabaseAction(this)),
                factory.createIconButton(StandardActions.SAVE_LIBRARY, new OldDatabaseCommandWrapper(Actions.SAVE, this, Globals.stateManager)),

                leftSpacer);
        leftSide.minWidthProperty().bind(sidePane.widthProperty());
        leftSide.prefWidthProperty().bind(sidePane.widthProperty());
        leftSide.maxWidthProperty().bind(sidePane.widthProperty());

        ToolBar toolBar = new ToolBar(
                leftSide,

                globalSearchBar,

                rightSpacer,
                factory.createIconButton(StandardActions.NEW_ENTRY, new NewEntryAction(this, BiblatexEntryTypes.ARTICLE)));
        toolBar.getStyleClass().add("mainToolbar");

        return toolBar;
    }

    /**
     * Returns the indexed BasePanel.
     *
     * @param i Index of base
     */
    public BasePanel getBasePanelAt(int i) {
        return (BasePanel) tabbedPane.getTabs().get(i).getContent();
    }

    /**
     * Returns a list of BasePanel.
     *
     */
    public List<BasePanel> getBasePanelList() {
        List<BasePanel> returnList = new ArrayList<>();
        for (int i = 0; i < getBasePanelCount(); i++) {
            returnList.add(getBasePanelAt(i));
        }
        return returnList;
    }

    public void showBasePanelAt(int i) {
        tabbedPane.getSelectionModel().select(i);
    }

    public void showBasePanel(BasePanel bp) {
        tabbedPane.getSelectionModel().select(getTab(bp));
    }

    /**
     * Returns the currently viewed BasePanel.
     */
    public BasePanel getCurrentBasePanel() {
        if ((tabbedPane == null) || (tabbedPane.getSelectionModel().getSelectedItem() == null)) {
            return null;
        }
        return (BasePanel) tabbedPane.getSelectionModel().getSelectedItem().getContent();
    }

    /**
     * @return the BasePanel count.
     */
    public int getBasePanelCount() {
        return tabbedPane.getTabs().size();
    }

    private Tab getTab(BasePanel comp) {
        for (Tab tab : tabbedPane.getTabs()) {
            if (tab.getContent() == comp) {
                return tab;
            }
        }
        return null;
    }

    /**
     * @deprecated do not operate on tabs but on BibDatabaseContexts
     */
    @Deprecated
    public TabPane getTabbedPane() {
        return tabbedPane;
    }

    public void setTabTitle(BasePanel comp, String title, String toolTip) {
        DefaultTaskExecutor.runInJavaFXThread(() -> {
            Tab tab = getTab(comp);
            tab.setText(title);
            tab.setTooltip(new Tooltip(toolTip));
        });
    }

    /**
     * JavaFX Menus
     * @return Menubar
     */
    private MenuBar createMenu() {
        ActionFactory factory = new ActionFactory(Globals.getKeyPrefs());

        Menu file = new Menu(Localization.menuTitle("File"));
        Menu edit = new Menu(Localization.menuTitle("Edit"));
        Menu library = new Menu(Localization.menuTitle("Library"));
        Menu quality = new Menu(Localization.menuTitle("Quality"));
        Menu view = new Menu(Localization.menuTitle("View"));
        Menu tools = new Menu(Localization.menuTitle("Tools"));
        Menu options = new Menu(Localization.menuTitle("Options"));
        Menu help = new Menu(Localization.menuTitle("Help"));

        file.getItems().addAll(
                factory.createMenuItem(StandardActions.NEW_LIBRARY_BIBTEX, new NewDatabaseAction(this, BibDatabaseMode.BIBTEX)),
                factory.createMenuItem(StandardActions.NEW_LIBRARY_BIBLATEX, new NewDatabaseAction(this, BibDatabaseMode.BIBLATEX)),
                factory.createMenuItem(StandardActions.OPEN_LIBRARY, getOpenDatabaseAction()),
                factory.createMenuItem(StandardActions.SAVE_LIBRARY, new OldDatabaseCommandWrapper(Actions.SAVE, this, Globals.stateManager)),
                factory.createMenuItem(StandardActions.SAVE_LIBRARY_AS, new OldDatabaseCommandWrapper(Actions.SAVE_AS, this, Globals.stateManager)),
                factory.createMenuItem(StandardActions.SAVE_ALL, new SaveAllAction(this)),

                factory.createSubMenu(StandardActions.IMPORT_EXPORT,
                        factory.createMenuItem(StandardActions.MERGE_DATABASE, new OldDatabaseCommandWrapper(Actions.MERGE_DATABASE, this, Globals.stateManager)), // TODO: merge with import
                        factory.createMenuItem(StandardActions.IMPORT_INTO_CURRENT_LIBRARY, new ImportCommand(this, true)),
                        factory.createMenuItem(StandardActions.IMPORT_INTO_NEW_LIBRARY, new ImportCommand(this, false)),
                        factory.createMenuItem(StandardActions.EXPORT_ALL, new ExportCommand(this, false)),
                        factory.createMenuItem(StandardActions.EXPORT_SELECTED, new ExportCommand(this, true)),
                        factory.createMenuItem(StandardActions.SAVE_SELECTED_AS_PLAIN_BIBTEX, new OldDatabaseCommandWrapper(Actions.SAVE_SELECTED_AS_PLAIN, this, Globals.stateManager))),

                new SeparatorMenuItem(),

                factory.createMenuItem(StandardActions.CONNECT_TO_SHARED_DB, new ConnectToSharedDatabaseCommand(this)),
                factory.createMenuItem(StandardActions.PULL_CHANGES_FROM_SHARED_DB, new OldDatabaseCommandWrapper(Actions.PULL_CHANGES_FROM_SHARED_DATABASE, this, Globals.stateManager)),

                new SeparatorMenuItem(),

                fileHistory,

                new SeparatorMenuItem(),

                factory.createMenuItem(StandardActions.CLOSE_LIBRARY, new CloseDatabaseAction()),
                factory.createMenuItem(StandardActions.QUIT, new CloseAction())
        );

        edit.getItems().addAll(
                factory.createMenuItem(StandardActions.UNDO, new OldDatabaseCommandWrapper(Actions.UNDO, this, Globals.stateManager)),
                factory.createMenuItem(StandardActions.REDO, new OldDatabaseCommandWrapper(Actions.REDO, this, Globals.stateManager)),

                new SeparatorMenuItem(),

                factory.createMenuItem(StandardActions.CUT, new EditAction(Actions.CUT)),

                factory.createMenuItem(StandardActions.COPY, new EditAction(Actions.COPY)),
                factory.createSubMenu(StandardActions.COPY_MORE,
                        factory.createMenuItem(StandardActions.COPY_TITLE, new OldDatabaseCommandWrapper(Actions.COPY_TITLE, this, Globals.stateManager)),
                        factory.createMenuItem(StandardActions.COPY_KEY, new OldDatabaseCommandWrapper(Actions.COPY_KEY, this, Globals.stateManager)),
                        factory.createMenuItem(StandardActions.COPY_CITE_KEY, new OldDatabaseCommandWrapper(Actions.COPY_CITE_KEY, this, Globals.stateManager)),
                        factory.createMenuItem(StandardActions.COPY_KEY_AND_TITLE, new OldDatabaseCommandWrapper(Actions.COPY_KEY_AND_TITLE, this, Globals.stateManager)),
                        factory.createMenuItem(StandardActions.COPY_KEY_AND_LINK, new OldDatabaseCommandWrapper(Actions.COPY_KEY_AND_LINK, this, Globals.stateManager)),
                        factory.createMenuItem(StandardActions.COPY_CITATION_PREVIEW, new OldDatabaseCommandWrapper(Actions.COPY_CITATION_HTML, this, Globals.stateManager)),
                        factory.createMenuItem(StandardActions.EXPORT_SELECTED_TO_CLIPBOARD, new OldDatabaseCommandWrapper(Actions.EXPORT_TO_CLIPBOARD, this, Globals.stateManager))),

                factory.createMenuItem(StandardActions.PASTE, new EditAction(Actions.PASTE)),

                new SeparatorMenuItem(),

                factory.createMenuItem(StandardActions.SEND_AS_EMAIL, new OldDatabaseCommandWrapper(Actions.SEND_AS_EMAIL, this, Globals.stateManager)),

                new SeparatorMenuItem()
        );
        /*
        edit.add(mark);
        for (int i = 0; i < EntryMarker.MAX_MARKING_LEVEL; i++) {
            markSpecific.add(new MarkEntriesAction(this, i).getMenuItem());
        }
        edit.add(markSpecific);
        edit.add(unmark);
        edit.add(unmarkAll);
        edit.addSeparator();
        */
        /* TODO
        if (Globals.prefs.getBoolean(JabRefPreferences.SPECIALFIELDSENABLED)) {
            boolean menuitem = false;
            if (Globals.prefs.getBoolean(JabRefPreferences.SHOWCOLUMN_RANKING)) {
                rankSubMenu = new JMenu();
                // TODO RightClickMenu.createSpecialFieldMenu(rankSubMenu, SpecialField.RANKING, this);
                edit.add(rankSubMenu);
                menuitem = true;
            }
            if (Globals.prefs.getBoolean(JabRefPreferences.SHOWCOLUMN_RELEVANCE)) {
                edit.add(toggleRelevance);
                menuitem = true;
            }
            if (Globals.prefs.getBoolean(JabRefPreferences.SHOWCOLUMN_QUALITY)) {
                edit.add(toggleQualityAssured);
                menuitem = true;
            }
            if (Globals.prefs.getBoolean(JabRefPreferences.SHOWCOLUMN_PRIORITY)) {
                rankSubMenu = new JMenu();
                // TODO RightClickMenu.createSpecialFieldMenu(rankSubMenu, SpecialField.PRIORITY, this);
                edit.add(rankSubMenu);
                menuitem = true;
            }
            if (Globals.prefs.getBoolean(JabRefPreferences.SHOWCOLUMN_PRINTED)) {
                edit.add(togglePrinted);
                menuitem = true;
            }
            if (Globals.prefs.getBoolean(JabRefPreferences.SHOWCOLUMN_READ)) {
                rankSubMenu = new JMenu();
                // TODO RightClickMenu.createSpecialFieldMenu(rankSubMenu, SpecialField.READ_STATUS, this);
                edit.add(rankSubMenu);
                menuitem = true;
            }
            if (menuitem) {
                edit.addSeparator();
            }
        }
        */

        edit.getItems().addAll(
                factory.createMenuItem(StandardActions.MANAGE_KEYWORDS, new ManageKeywordsAction(this)),
                factory.createMenuItem(StandardActions.REPLACE_ALL, new OldDatabaseCommandWrapper(Actions.REPLACE_ALL, this, Globals.stateManager)),
                factory.createMenuItem(StandardActions.MASS_SET_FIELDS, new MassSetFieldAction(this))
        );

        library.getItems().addAll(
                factory.createMenuItem(StandardActions.NEW_ARTICLE, new NewEntryAction(this, BibtexEntryTypes.ARTICLE)),
                factory.createMenuItem(StandardActions.NEW_ENTRY, new NewEntryAction(this)),
                factory.createMenuItem(StandardActions.NEW_ENTRY_FROM_PLAINTEX, new NewEntryFromPlainTextAction(this, Globals.prefs.getUpdateFieldPreferences())),

                new SeparatorMenuItem(),

                factory.createMenuItem(StandardActions.DELETE_ENTRY, new EditAction(Actions.DELETE)),

                new SeparatorMenuItem(),

                factory.createMenuItem(StandardActions.LIBRARY_PROPERTIES, new LibraryPropertiesAction(this)),
                factory.createMenuItem(StandardActions.EDIT_PREAMBLE, new OldDatabaseCommandWrapper(Actions.EDIT_PREAMBLE, this, Globals.stateManager)),
                factory.createMenuItem(StandardActions.EDIT_STRINGS, new OldDatabaseCommandWrapper(Actions.EDIT_STRINGS, this, Globals.stateManager))
        );

        Menu lookupIdentifiers = factory.createSubMenu(StandardActions.LOOKUP_DOC_IDENTIFIER);
        for (IdFetcher<?> fetcher : WebFetchers.getIdFetchers(Globals.prefs.getImportFormatPreferences())) {
            LookupIdentifierAction<?> identifierAction = new LookupIdentifierAction<>(this, fetcher);
            lookupIdentifiers.getItems().add(factory.createMenuItem(identifierAction.getAction(), identifierAction));
        }

        quality.getItems().addAll(
                factory.createMenuItem(StandardActions.FIND_DUPLICATES, new DuplicateSearch(this)),
                factory.createMenuItem(StandardActions.MERGE_ENTRIES, new MergeEntriesAction(this)),

                new SeparatorMenuItem(),

                factory.createMenuItem(StandardActions.RESOLVE_DUPLICATE_KEYS, new OldDatabaseCommandWrapper(Actions.RESOLVE_DUPLICATE_KEYS, this, Globals.stateManager)),
                factory.createMenuItem(StandardActions.CHECK_INTEGRITY, new IntegrityCheckAction(this)),
                factory.createMenuItem(StandardActions.CLEANUP_ENTRIES, new OldDatabaseCommandWrapper(Actions.CLEANUP, this, Globals.stateManager)),
                factory.createMenuItem(StandardActions.GENERATE_CITE_KEY, new OldDatabaseCommandWrapper(Actions.MAKE_KEY, this, Globals.stateManager)),

                new SeparatorMenuItem(),

<<<<<<< HEAD
                factory.createMenuItem(ActionsFX.SET_FILE_LINKS, new AutoLinkFilesAction()),
                factory.createMenuItem(ActionsFX.DOWNLOAD_FULL_TEXT, new OldDatabaseCommandWrapper(Actions.DOWNLOAD_FULL_TEXT, this, Globals.stateManager)),

                factory.createMenuItem(ActionsFX.FIND_UNLINKED_FILES, new FindUnlinkedFilesAction(this)),

                lookupIdentifiers
=======
                factory.createMenuItem(StandardActions.SET_FILE_LINKS, new AutoLinkFilesAction()),
                factory.createMenuItem(StandardActions.FIND_UNLINKED_FILES, new FindUnlinkedFilesAction(this)),
                lookupIdentifiers,
                factory.createMenuItem(StandardActions.DOWNLOAD_FULL_TEXT, new OldDatabaseCommandWrapper(Actions.DOWNLOAD_FULL_TEXT, this, Globals.stateManager))
>>>>>>> 262a2836
        );


        SidePaneComponent webSearch = sidePaneManager.getComponent(SidePaneType.WEB_SEARCH);
        SidePaneComponent groups = sidePaneManager.getComponent(SidePaneType.GROUPS);
        SidePaneComponent openOffice = sidePaneManager.getComponent(SidePaneType.OPEN_OFFICE);

        view.getItems().addAll(
                factory.createMenuItem(webSearch.getToggleAction(), webSearch.getToggleCommand()),
                factory.createMenuItem(groups.getToggleAction(), groups.getToggleCommand()),
                factory.createMenuItem(StandardActions.TOGGLE_PREVIEW, new OldDatabaseCommandWrapper(Actions.TOGGLE_PREVIEW, this, Globals.stateManager)),
                factory.createMenuItem(StandardActions.EDIT_ENTRY, new OldDatabaseCommandWrapper(Actions.EDIT, this, Globals.stateManager)),
                factory.createMenuItem(StandardActions.SHOW_PDV_VIEWER, new ShowDocumentViewerAction()),

                new SeparatorMenuItem(),

                factory.createMenuItem(StandardActions.SELECT_ALL, new OldDatabaseCommandWrapper(Actions.SELECT_ALL, this, Globals.stateManager)),

                new SeparatorMenuItem(),

                factory.createMenuItem(StandardActions.NEXT_PREVIEW_STYLE, new OldDatabaseCommandWrapper(Actions.NEXT_PREVIEW_STYLE, this, Globals.stateManager)),
                factory.createMenuItem(StandardActions.PREVIOUS_PREVIEW_STYLE, new OldDatabaseCommandWrapper(Actions.PREVIOUS_PREVIEW_STYLE, this, Globals.stateManager))
        );

        PushToApplicationButton pushToExternal = new PushToApplicationButton(this, pushApplications.getApplications());
        tools.getItems().addAll(
                factory.createMenuItem(StandardActions.NEW_SUB_LIBRARY_FROM_AUX, new NewSubLibraryAction(this)),
                factory.createMenuItem(StandardActions.WRITE_XMP, new OldDatabaseCommandWrapper(Actions.WRITE_XMP, this, Globals.stateManager)),

                new SeparatorMenuItem(),

                factory.createMenuItem(openOffice.getToggleAction(), openOffice.getToggleCommand()),
                factory.createMenuItem(pushToExternal.getMenuAction(), pushToExternal),

                new SeparatorMenuItem(),

                factory.createMenuItem(StandardActions.OPEN_FOLDER, new OldDatabaseCommandWrapper(Actions.OPEN_FOLDER, this, Globals.stateManager)),
                factory.createMenuItem(StandardActions.OPEN_FILE, new OldDatabaseCommandWrapper(Actions.OPEN_EXTERNAL_FILE, this, Globals.stateManager)),
                factory.createMenuItem(StandardActions.OPEN_URL, new OldDatabaseCommandWrapper(Actions.OPEN_URL, this, Globals.stateManager)),
                factory.createMenuItem(StandardActions.OPEN_CONSOLE, new OldDatabaseCommandWrapper(Actions.OPEN_CONSOLE, this, Globals.stateManager)),
                factory.createMenuItem(StandardActions.COPY_LINKED_FILES, new CopyFilesAction(this)),

                new SeparatorMenuItem(),

                factory.createMenuItem(StandardActions.ABBREVIATE_ISO, new OldDatabaseCommandWrapper(Actions.ABBREVIATE_ISO, this, Globals.stateManager)),
                factory.createMenuItem(StandardActions.ABBREVIATE_MEDLINE, new OldDatabaseCommandWrapper(Actions.ABBREVIATE_MEDLINE, this, Globals.stateManager)),
                factory.createMenuItem(StandardActions.UNABBREVIATE, new OldDatabaseCommandWrapper(Actions.UNABBREVIATE, this, Globals.stateManager)));

        options.getItems().addAll(
                factory.createMenuItem(StandardActions.SHOW_PREFS, new ShowPreferencesAction(this)),

                new SeparatorMenuItem(),

                factory.createMenuItem(StandardActions.SETUP_GENERAL_FIELDS, new SetupGeneralFieldsAction(this)),
                factory.createMenuItem(StandardActions.MANAGE_CUSTOM_IMPORTS, new ManageCustomImportsAction(this)),
                factory.createMenuItem(StandardActions.MANAGE_CUSTOM_EXPORTS, new ManageCustomExportsAction(this)),
                factory.createMenuItem(StandardActions.MANAGE_EXTERNAL_FILETYPES, new EditExternalFileTypesAction()),
                factory.createMenuItem(StandardActions.MANAGE_JOURNALS, new ManageJournalsAction()),
                factory.createMenuItem(StandardActions.CUSTOMIZE_KEYBINDING, new CustomizeKeyBindingAction()),
                factory.createMenuItem(StandardActions.MANAGE_PROTECTED_TERMS, new ManageProtectedTermsAction(this, Globals.protectedTermsLoader)),

                new SeparatorMenuItem(),

                factory.createMenuItem(StandardActions.MANAGE_CONTENT_SELECTORS, new OldDatabaseCommandWrapper(Actions.MANAGE_SELECTORS, this, Globals.stateManager)),
                factory.createMenuItem(StandardActions.CUSTOMIZE_ENTRY_TYPES, new CustomizeEntryAction(this)),
                factory.createMenuItem(StandardActions.MANAGE_CITE_KEY_PATTERNS, new BibtexKeyPatternAction(this))
        );

        help.getItems().addAll(
                factory.createMenuItem(StandardActions.HELP, HelpAction.getCommand()),
                factory.createMenuItem(StandardActions.OPEN_FORUM, new OpenBrowserAction("https://discourse.jabref.org/")),

                new SeparatorMenuItem(),

                factory.createMenuItem(StandardActions.ERROR_CONSOLE, new ErrorConsoleAction()),

                new SeparatorMenuItem(),

                factory.createMenuItem(StandardActions.SEARCH_FOR_UPDATES, new SearchForUpdateAction()),
                factory.createSubMenu(StandardActions.WEB_MENU,
                        factory.createMenuItem(StandardActions.OPEN_WEBPAGE, new OpenBrowserAction("https://jabref.org/")),
                        factory.createMenuItem(StandardActions.OPEN_BLOG, new OpenBrowserAction("https://blog.jabref.org/")),
                        factory.createMenuItem(StandardActions.OPEN_FACEBOOK, new OpenBrowserAction("https://www.facebook.com/JabRef/")),
                        factory.createMenuItem(StandardActions.OPEN_TWITTER, new OpenBrowserAction("https://twitter.com/jabref_org")),

                        new SeparatorMenuItem(),

                        factory.createMenuItem(StandardActions.FORK_ME, new OpenBrowserAction("https://github.com/JabRef/jabref")),
                        factory.createMenuItem(StandardActions.OPEN_DEV_VERSION_LINK, new OpenBrowserAction("https://builds.jabref.org/master/")),
                        factory.createMenuItem(StandardActions.OPEN_CHANGELOG, new OpenBrowserAction("https://github.com/JabRef/jabref/blob/master/CHANGELOG.md")),

                        new SeparatorMenuItem(),

                        factory.createMenuItem(StandardActions.DONATE, new OpenBrowserAction("https://donations.jabref.org"))

                ),
                factory.createMenuItem(StandardActions.ABOUT, new AboutAction())
        );

        MenuBar menu = new MenuBar();
        menu.getStyleClass().add("mainMenu");
        menu.getMenus().addAll(
                file,
                edit,
                library,
                quality,
                tools,
                view,
                options,
                help);
        return menu;
    }

    public void addParserResult(ParserResult pr, boolean focusPanel) {
        if (pr.toOpenTab()) {
            // Add the entries to the open tab.
            BasePanel panel = getCurrentBasePanel();
            if (panel == null) {
                // There is no open tab to add to, so we create a new tab:
                addTab(pr.getDatabaseContext(), focusPanel);
            } else {
                List<BibEntry> entries = new ArrayList<>(pr.getDatabase().getEntries());
                addImportedEntries(panel, entries);
            }
        } else {
            // only add tab if DB is not already open
            Optional<BasePanel> panel = getBasePanelList().stream()
                    .filter(p -> p.getBibDatabaseContext().getDatabaseFile().equals(pr.getFile())).findFirst();

            if (panel.isPresent()) {
                tabbedPane.getSelectionModel().select(getTab(panel.get()));
            } else {
                addTab(pr.getDatabaseContext(), focusPanel);
            }
        }
    }

    /**
     * displays the String on the Status Line visible on the bottom of the JabRef mainframe
     */
    public void output(final String s) {
        SwingUtilities.invokeLater(() -> {
            statusLine.setText(s);
            statusLine.repaint();
        });
    }

    private void initActions() {
        /*
        openDatabaseOnlyActions.clear();
        openDatabaseOnlyActions.addAll(Arrays.asList(manageSelectors, mergeDatabaseAction, newSubDatabaseAction, save, copyPreview,
                saveAs, saveSelectedAs, saveSelectedAsPlain, undo, redo, cut, deleteEntry, copy, paste, mark, markSpecific, unmark,
                unmarkAll, rankSubMenu, editEntry, selectAll, copyKey, copyCiteKey, copyKeyAndTitle, copyKeyAndLink, editPreamble, editStrings,
                groupSidePane.getToggleCommand(), makeKeyAction, normalSearch, generalFetcher.getToggleCommand(), mergeEntries, cleanupEntries, exportToClipboard, replaceAll,
                sendAsEmail, downloadFullText, lookupIdentifiers, writeXmpAction, openOfficePanel.getToggleCommand(), findUnlinkedFiles, addToGroup, removeFromGroup,
                moveToGroup, autoLinkFile, resolveDuplicateKeys, openUrl, openFolder, openFile, togglePreview,
                dupliCheck, autoSetFile, newEntryAction, newSpec, customizeAction, plainTextImport, getMassSetField(), getManageKeywords(),
                pushExternalButton.getMenuAction(), closeDatabaseAction, getNextPreviewStyleAction(), getPreviousPreviewStyleAction(), checkIntegrity,
                databaseProperties, abbreviateIso, abbreviateMedline,
                unabbreviate, exportAll, exportSelected, importCurrent, saveAll, focusTable, increaseFontSize, decreseFontSize, defaultFontSize,
                toggleRelevance, toggleQualityAssured, togglePrinted, pushExternalButton.getComponent()));

        openDatabaseOnlyActions.addAll(newSpecificEntryAction);

        openDatabaseOnlyActions.addAll(specialFieldButtons);

        severalDatabasesOnlyActions.clear();
        severalDatabasesOnlyActions.addAll(Arrays
                .asList(nextTab, prevTab, sortTabs));

        openAndSavedDatabasesOnlyActions.addAll(Collections.singletonList(openConsole));
        sharedDatabaseOnlyActions.addAll(Collections.singletonList(pullChangesFromSharedDatabase));
        noSharedDatabaseActions.addAll(Arrays.asList(save, saveAll));

        oneEntryOnlyActions.clear();
        oneEntryOnlyActions.addAll(Arrays.asList(editEntry));

        oneEntryWithFileOnlyActions.clear();
        oneEntryWithFileOnlyActions.addAll(Arrays.asList(openFolder, openFile));

        oneEntryWithURLorDOIOnlyActions.clear();
        oneEntryWithURLorDOIOnlyActions.addAll(Arrays.asList(openUrl));

        twoEntriesOnlyActions.clear();
        twoEntriesOnlyActions.addAll(Arrays.asList(mergeEntries));

        atLeastOneEntryActions.clear();
        atLeastOneEntryActions.addAll(Arrays.asList(downloadFullText, lookupIdentifiers, exportLinkedFiles));

        tabbedPane.getTabs().addListener(this::updateEnabledState);
        */
    }

    /**
     * Enable or Disable all actions based on the number of open tabs.
     * <p>
     * The action that are affected are set in initActions.
     */
    public void updateEnabledState(ListChangeListener.Change<? extends Tab> change) {
        int tabCount = tabbedPane.getTabs().size();
        if (!change.next()) {
            return;
        }
        if (change.wasAdded() || change.wasRemoved()) {
            setEnabled(openDatabaseOnlyActions, tabCount > 0);
            setEnabled(severalDatabasesOnlyActions, tabCount > 1);
        }
        if (tabCount == 0) {
            setEnabled(openAndSavedDatabasesOnlyActions, false);
            setEnabled(sharedDatabaseOnlyActions, false);
            setEnabled(oneEntryOnlyActions, false);
        }

        if (tabCount > 0) {
            BasePanel current = getCurrentBasePanel();
            boolean saved = current.getBibDatabaseContext().getDatabasePath().isPresent();
            setEnabled(openAndSavedDatabasesOnlyActions, saved);

            boolean isShared = current.getBibDatabaseContext().getLocation() == DatabaseLocation.SHARED;
            setEnabled(sharedDatabaseOnlyActions, isShared);
            setEnabled(noSharedDatabaseActions, !isShared);

            boolean oneEntrySelected = current.getSelectedEntries().size() == 1;
            setEnabled(oneEntryOnlyActions, oneEntrySelected);
            setEnabled(oneEntryWithFileOnlyActions, isExistFile(current.getSelectedEntries()));
            setEnabled(oneEntryWithURLorDOIOnlyActions, isExistURLorDOI(current.getSelectedEntries()));

            boolean twoEntriesSelected = current.getSelectedEntries().size() == 2;
            setEnabled(twoEntriesOnlyActions, twoEntriesSelected);

            boolean atLeastOneEntrySelected = !current.getSelectedEntries().isEmpty();
            setEnabled(atLeastOneEntryActions, atLeastOneEntrySelected);
        }
    }

    /**
     * This method causes all open BasePanels to set up their tables
     * anew. When called from PrefsDialog3, this updates to the new
     * settings.
     */
    public void setupAllTables() {
        // This action can be invoked without an open database, so
        // we have to check if we have one before trying to invoke
        // methods to execute changes in the preferences.

        // We want to notify all tabs about the changes to
        // avoid problems when changing the column set.
        for (int i = 0; i < tabbedPane.getTabs().size(); i++) {
            BasePanel bf = getBasePanelAt(i);

            // Update tables:
            if (bf.getDatabase() != null) {
                DefaultTaskExecutor.runInJavaFXThread(bf::setupMainPanel);
            }
        }
    }

    private List<String> collectDatabaseFilePaths() {
        List<String> dbPaths = new ArrayList<>(getBasePanelCount());

        for (BasePanel basePanel : getBasePanelList()) {
            try {
                // db file exists
                if (basePanel.getBibDatabaseContext().getDatabaseFile().isPresent()) {
                    dbPaths.add(basePanel.getBibDatabaseContext().getDatabaseFile().get().getCanonicalPath());
                } else {
                    dbPaths.add("");
                }
            } catch (IOException ex) {
                LOGGER.error("Invalid database file path: " + ex.getMessage());
            }
        }
        return dbPaths;
    }

    private List<String> getUniquePathParts() {
        List<String> dbPaths = collectDatabaseFilePaths();

        return FileUtil.uniquePathSubstrings(dbPaths);
    }

    public void updateAllTabTitles() {
        List<String> paths = getUniquePathParts();
        for (int i = 0; i < getBasePanelCount(); i++) {
            String uniqPath = paths.get(i);
            Optional<File> file = getBasePanelAt(i).getBibDatabaseContext().getDatabaseFile();

            if (file.isPresent()) {
                if (!uniqPath.equals(file.get().getName()) && uniqPath.contains(File.separator)) {
                    // remove filename
                    uniqPath = uniqPath.substring(0, uniqPath.lastIndexOf(File.separator));
                    tabbedPane.getTabs().get(i).setText(getBasePanelAt(i).getTabTitle() + " \u2014 " + uniqPath);
                } else {
                    // set original filename (again)
                    tabbedPane.getTabs().get(i).setText(getBasePanelAt(i).getTabTitle());
                }
            } else {
                tabbedPane.getTabs().get(i).setText(getBasePanelAt(i).getTabTitle());
            }
            tabbedPane.getTabs().get(i).setTooltip(new Tooltip(file.map(File::getAbsolutePath).orElse(null)));
        }
    }

    public void addTab(BasePanel basePanel, boolean raisePanel) {
        DefaultTaskExecutor.runInJavaFXThread(() -> {
            // add tab
            Tab newTab = new Tab(basePanel.getTabTitle(), basePanel);
            tabbedPane.getTabs().add(newTab);

            // update all tab titles
            updateAllTabTitles();

            if (raisePanel) {
                tabbedPane.getSelectionModel().select(newTab);
            }

            // Register undo/redo listener
            basePanel.getUndoManager().registerListener(new UndoRedoEventManager());

            BibDatabaseContext context = basePanel.getBibDatabaseContext();

            if (readyForAutosave(context)) {
                AutosaveManager autosaver = AutosaveManager.start(context);
                autosaver.registerListener(new AutosaveUIManager(basePanel));
            }

            BackupManager.start(context);

            // Track opening
            trackOpenNewDatabase(basePanel);
        });
    }

    private void trackOpenNewDatabase(BasePanel basePanel) {
        Map<String, String> properties = new HashMap<>();
        Map<String, Double> measurements = new HashMap<>();
        measurements.put("NumberOfEntries", (double) basePanel.getDatabaseContext().getDatabase().getEntryCount());

        Globals.getTelemetryClient().ifPresent(client -> client.trackEvent("OpenNewDatabase", properties, measurements));
    }

    public BasePanel addTab(BibDatabaseContext databaseContext, boolean raisePanel) {
        Objects.requireNonNull(databaseContext);

        BasePanel bp = new BasePanel(this, BasePanelPreferences.from(Globals.prefs), databaseContext, ExternalFileTypes.getInstance());
        addTab(bp, raisePanel);
        return bp;
    }

    private boolean readyForAutosave(BibDatabaseContext context) {
        return ((context.getLocation() == DatabaseLocation.SHARED) ||
                ((context.getLocation() == DatabaseLocation.LOCAL) && Globals.prefs.getBoolean(JabRefPreferences.LOCAL_AUTO_SAVE))) &&
                context.getDatabaseFile().isPresent();
    }

    /**
     * This method does the job of adding imported entries into the active
     * database, or into a new one. It shows the ImportInspectionDialog if
     * preferences indicate it should be used. Otherwise it imports directly.
     *  @param panel     The BasePanel to add to.
     * @param entries   The entries to add.
     */
    private void addImportedEntries(final BasePanel panel, final List<BibEntry> entries) {
        SwingUtilities.invokeLater(() -> {
            ImportInspectionDialog diag = new ImportInspectionDialog(JabRefFrame.this, panel,
                    Localization.lang("Import"), false);
            diag.addEntries(entries);
            diag.entryListComplete();
            diag.setVisible(true);
            diag.toFront();
        });
    }

    public FileHistoryMenu getFileHistory() {
        return fileHistory;
    }

    /**
     * Set the visibility of the progress bar in the right end of the
     * status line at the bottom of the frame.
     * <p>
     * If not called on the event dispatch thread, this method uses
     * SwingUtilities.invokeLater() to do the actual operation on the EDT.
     */
    public void setProgressBarVisible(final boolean visible) {
        if (SwingUtilities.isEventDispatchThread()) {
            progressBar.setVisible(visible);
        } else {
            SwingUtilities.invokeLater(() -> progressBar.setVisible(visible));
        }
    }

    /**
     * Sets the current value of the progress bar.
     * <p>
     * If not called on the event dispatch thread, this method uses
     * SwingUtilities.invokeLater() to do the actual operation on the EDT.
     */
    public void setProgressBarValue(final int value) {
        if (SwingUtilities.isEventDispatchThread()) {
            progressBar.setValue(value);
        } else {
            SwingUtilities.invokeLater(() -> progressBar.setValue(value));
        }

    }

    /**
     * Sets the indeterminate status of the progress bar.
     * <p>
     * If not called on the event dispatch thread, this method uses
     * SwingUtilities.invokeLater() to do the actual operation on the EDT.
     */
    public void setProgressBarIndeterminate(final boolean value) {
        if (SwingUtilities.isEventDispatchThread()) {
            progressBar.setIndeterminate(value);
        } else {
            SwingUtilities.invokeLater(() -> progressBar.setIndeterminate(value));
        }

    }

    /**
     * Sets the maximum value of the progress bar. Always call this method
     * before using the progress bar, to set a maximum value appropriate to
     * the task at hand.
     * <p>
     * If not called on the event dispatch thread, this method uses
     * SwingUtilities.invokeLater() to do the actual operation on the EDT.
     */
    public void setProgressBarMaximum(final int value) {
        if (SwingUtilities.isEventDispatchThread()) {
            progressBar.setMaximum(value);
        } else {
            SwingUtilities.invokeLater(() -> progressBar.setMaximum(value));
        }

    }

    /**
     * Return a boolean, if the selected entry have file
     * @param selectEntryList A selected entries list of the current base pane
     * @return true, if the selected entry contains file.
     * false, if multiple entries are selected or the selected entry doesn't contains file
     */
    private boolean isExistFile(List<BibEntry> selectEntryList) {
        if (selectEntryList.size() == 1) {
            BibEntry selectedEntry = selectEntryList.get(0);
            return selectedEntry.getField(FieldName.FILE).isPresent();
        }
        return false;
    }

    /**
     * Return a boolean, if the selected entry have url or doi
     * @param selectEntryList A selected entries list of the current base pane
     * @return true, if the selected entry contains url or doi.
     * false, if multiple entries are selected or the selected entry doesn't contains url or doi
     */
    private boolean isExistURLorDOI(List<BibEntry> selectEntryList) {
        if (selectEntryList.size() == 1) {
            BibEntry selectedEntry = selectEntryList.get(0);
            return (selectedEntry.getField(FieldName.URL).isPresent() || selectedEntry.getField(FieldName.DOI).isPresent());
        }
        return false;
    }

    @Override
    public void showMessage(String message, String title, int msgType) {
        JOptionPane.showMessageDialog(null, message, title, msgType);
    }

    @Override
    public void setStatus(String s) {
        output(s);
    }

    @Override
    public void showMessage(String message) {
        JOptionPane.showMessageDialog(null, message);
    }

    private int showSaveDialog(String filename) {
        Object[] options = {Localization.lang("Save changes"),
            Localization.lang("Discard changes"),
            Localization.lang("Return to JabRef")};

        return JOptionPane.showOptionDialog(null,
                Localization.lang("Library '%0' has changed.", filename),
                Localization.lang("Save before closing"), JOptionPane.YES_NO_CANCEL_OPTION,
                JOptionPane.WARNING_MESSAGE, null, options, options[2]);
    }

    private void closeTab(Tab tab) {
        closeTab(getBasePanel(tab));
    }

    private BasePanel getBasePanel(Tab tab) {
        return (BasePanel) tab.getContent();
    }

    private void closeTab(BasePanel panel) {
        // empty tab without database
        if (panel == null) {
            return;
        }

        BibDatabaseContext context = panel.getBibDatabaseContext();

        if (panel.isModified() && (context.getLocation() == DatabaseLocation.LOCAL)) {
            if (confirmClose(panel)) {
                removeTab(panel);
            }
        } else if (context.getLocation() == DatabaseLocation.SHARED) {
            context.convertToLocalDatabase();
            context.getDBMSSynchronizer().closeSharedDatabase();
            context.clearDBMSSynchronizer();
            removeTab(panel);
        } else {
            removeTab(panel);
        }
        AutosaveManager.shutdown(context);
        BackupManager.shutdown(context);
    }

    // Ask if the user really wants to close, if the base has not been saved
    private boolean confirmClose(BasePanel panel) {
        boolean close = false;
        String filename;

        filename = panel.getBibDatabaseContext().getDatabaseFile().map(File::getAbsolutePath)
                .orElse(GUIGlobals.UNTITLED_TITLE);

        int answer = showSaveDialog(filename);
        if (answer == JOptionPane.YES_OPTION) {
            // The user wants to save.
            try {
                SaveDatabaseAction saveAction = new SaveDatabaseAction(panel);
                saveAction.runCommand();
                if (saveAction.isSuccess()) {
                    close = true;
                }
            } catch (Throwable ex) {
                // do not close
            }
        } else if (answer == JOptionPane.NO_OPTION) {
            // discard changes
            close = true;
        }
        return close;
    }

    private void removeTab(BasePanel panel) {
        panel.cleanUp();
        tabbedPane.getTabs().remove(getTab(panel));
        setWindowTitle();
        output(Localization.lang("Closed library") + '.');
        // update tab titles
        updateAllTabTitles();
    }

    public void closeCurrentTab() {
        removeTab(getCurrentBasePanel());
    }

    public OpenDatabaseAction getOpenDatabaseAction() {
        return new OpenDatabaseAction(this);
    }

    public String getStatusLineText() {
        return statusLine.getText();
    }

    public SidePaneManager getSidePaneManager() {
        return sidePaneManager;
    }

    public PushToApplications getPushApplications() {
        return pushApplications;
    }

    public GlobalSearchBar getGlobalSearchBar() {
        return globalSearchBar;
    }

    public CountingUndoManager getUndoManager() {
        return undoManager;
    }

    public DialogService getDialogService() {
        return dialogService;
    }

    private class GeneralAction extends MnemonicAwareAction {

        private final Actions command;

        public GeneralAction(Actions command, String text) {
            this.command = command;
            putValue(Action.NAME, text);
        }

        public GeneralAction(Actions command, String text, String description) {
            this.command = command;
            putValue(Action.NAME, text);
            putValue(Action.SHORT_DESCRIPTION, description);
        }

        public GeneralAction(Actions command, String text, Icon icon) {
            super(icon);

            this.command = command;
            putValue(Action.NAME, text);
        }

        public GeneralAction(Actions command, String text, String description, Icon icon) {
            super(icon);

            this.command = command;
            putValue(Action.NAME, text);
            putValue(Action.SHORT_DESCRIPTION, description);
        }

        public GeneralAction(Actions command, String text, KeyStroke key) {
            this.command = command;
            putValue(Action.NAME, text);
            putValue(Action.ACCELERATOR_KEY, key);
        }

        public GeneralAction(Actions command, String text, String description, KeyStroke key) {
            this.command = command;
            putValue(Action.NAME, text);
            putValue(Action.SHORT_DESCRIPTION, description);
            putValue(Action.ACCELERATOR_KEY, key);
        }

        public GeneralAction(Actions command, String text, String description, KeyStroke key, Icon icon) {
            super(icon);

            this.command = command;
            putValue(Action.NAME, text);
            putValue(Action.SHORT_DESCRIPTION, description);
            putValue(Action.ACCELERATOR_KEY, key);
        }

        @Override
        public void actionPerformed(ActionEvent e) {
            if (tabbedPane.getTabs().size() > 0) {
                try {
                    getCurrentBasePanel().runCommand(command);
                } catch (Throwable ex) {
                    LOGGER.error("Problem with executing command: " + command, ex);
                }
            } else {
                LOGGER.info("Action '" + command + "' must be disabled when no database is open.");
            }
        }
    }

    /**
     * The action concerned with closing the window.
     */
    private class CloseAction extends SimpleCommand {

        @Override
        public void execute() {
            quit();
            Platform.exit();
        }
    }

    /**
     * Class for handling general actions; cut, copy and paste. The focused component is
     * kept track of by Globals.focusListener, and we call the action stored under the
     * relevant name in its action map.
     */
    private class EditAction extends SimpleCommand {

        private final Actions command;

        public EditAction(Actions command) {
            this.command = command;
        }

        @Override
        public void execute() {
            LOGGER.debug(Globals.getFocusListener().getFocused().toString());
            JComponent source = Globals.getFocusListener().getFocused();
            Action action = source.getActionMap().get(command);
            if (action != null) {
                action.actionPerformed(new ActionEvent(source, 0, command.name()));
            }
        }
    }

    private void setDefaultTableFontSize() {
        GUIGlobals.setFont(Globals.prefs.getIntDefault(JabRefPreferences.FONT_SIZE));
        for (BasePanel basePanel : getBasePanelList()) {
            basePanel.updateTableFont();
        }
        setStatus(Localization.lang("Table font size is %0", String.valueOf(GUIGlobals.currentFont.getSize())));
    }

    private void increaseTableFontSize() {
        GUIGlobals.setFont(GUIGlobals.currentFont.getSize() + 1);
        for (BasePanel basePanel : getBasePanelList()) {
            basePanel.updateTableFont();
        }
        setStatus(Localization.lang("Table font size is %0", String.valueOf(GUIGlobals.currentFont.getSize())));
    }

    private void decreaseTableFontSize() {
        int currentSize = GUIGlobals.currentFont.getSize();
        if (currentSize < 2) {
            return;
        }
        GUIGlobals.setFont(currentSize - 1);
        for (BasePanel basePanel : getBasePanelList()) {
            basePanel.updateTableFont();
        }
        setStatus(Localization.lang("Table font size is %0", String.valueOf(GUIGlobals.currentFont.getSize())));
    }

    private class CloseDatabaseAction extends SimpleCommand {

        @Override
        public void execute() {
            closeTab(getCurrentBasePanel());
        }
    }

    private class UndoRedoEventManager {

        @Subscribe
        public void listen(UndoRedoEvent event) {
            updateTexts(event);
            JabRefFrame.this.getCurrentBasePanel().updateEntryEditorIfShowing();
        }

        @Subscribe
        public void listen(AddUndoableActionEvent event) {
            updateTexts(event);
        }

        private void updateTexts(UndoChangeEvent event) {
            /* TODO
            SwingUtilities.invokeLater(() -> {
                undo.putValue(Action.SHORT_DESCRIPTION, event.getUndoDescription());
                undo.setEnabled(event.isCanUndo());
                redo.putValue(Action.SHORT_DESCRIPTION, event.getRedoDescription());
                redo.setEnabled(event.isCanRedo());
            });
            */
        }
    }
}<|MERGE_RESOLUTION|>--- conflicted
+++ resolved
@@ -898,21 +898,11 @@
 
                 new SeparatorMenuItem(),
 
-<<<<<<< HEAD
-                factory.createMenuItem(ActionsFX.SET_FILE_LINKS, new AutoLinkFilesAction()),
-                factory.createMenuItem(ActionsFX.DOWNLOAD_FULL_TEXT, new OldDatabaseCommandWrapper(Actions.DOWNLOAD_FULL_TEXT, this, Globals.stateManager)),
-
-                factory.createMenuItem(ActionsFX.FIND_UNLINKED_FILES, new FindUnlinkedFilesAction(this)),
-
-                lookupIdentifiers
-=======
                 factory.createMenuItem(StandardActions.SET_FILE_LINKS, new AutoLinkFilesAction()),
                 factory.createMenuItem(StandardActions.FIND_UNLINKED_FILES, new FindUnlinkedFilesAction(this)),
                 lookupIdentifiers,
                 factory.createMenuItem(StandardActions.DOWNLOAD_FULL_TEXT, new OldDatabaseCommandWrapper(Actions.DOWNLOAD_FULL_TEXT, this, Globals.stateManager))
->>>>>>> 262a2836
         );
-
 
         SidePaneComponent webSearch = sidePaneManager.getComponent(SidePaneType.WEB_SEARCH);
         SidePaneComponent groups = sidePaneManager.getComponent(SidePaneType.GROUPS);
