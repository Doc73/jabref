package org.jabref.gui;

import java.awt.Window;
import java.io.File;
import java.io.IOException;
import java.nio.file.Path;
import java.nio.file.Paths;
import java.util.ArrayList;
import java.util.HashMap;
import java.util.List;
import java.util.Map;
import java.util.Objects;
import java.util.Optional;
import java.util.TimerTask;
import java.util.stream.Collectors;

import javafx.application.Platform;
import javafx.beans.value.ChangeListener;
import javafx.beans.value.ObservableValue;
import javafx.geometry.Orientation;
import javafx.scene.Node;
import javafx.scene.control.Alert;
import javafx.scene.control.Button;
import javafx.scene.control.ButtonBar;
import javafx.scene.control.ButtonType;
import javafx.scene.control.Menu;
import javafx.scene.control.MenuBar;
import javafx.scene.control.MenuItem;
import javafx.scene.control.ProgressBar;
import javafx.scene.control.Separator;
import javafx.scene.control.SeparatorMenuItem;
import javafx.scene.control.SplitPane;
import javafx.scene.control.Tab;
import javafx.scene.control.TabPane;
import javafx.scene.control.TextInputControl;
import javafx.scene.control.ToolBar;
import javafx.scene.control.Tooltip;
import javafx.scene.input.DataFormat;
import javafx.scene.input.KeyEvent;
import javafx.scene.input.TransferMode;
import javafx.scene.layout.BorderPane;
import javafx.scene.layout.HBox;
import javafx.scene.layout.Pane;
import javafx.scene.layout.Priority;
import javafx.stage.Stage;

import org.jabref.Globals;
import org.jabref.JabRefExecutorService;
import org.jabref.gui.actions.ActionFactory;
import org.jabref.gui.actions.Actions;
<<<<<<< HEAD
import org.jabref.gui.actions.AutoLinkFilesAction;
import org.jabref.gui.actions.ConnectToSharedDatabaseAction;
import org.jabref.gui.actions.DisconnectFromSharelatexAction;
import org.jabref.gui.actions.ErrorConsoleAction;
import org.jabref.gui.actions.IntegrityCheckAction;
import org.jabref.gui.actions.LookupIdentifierAction;
import org.jabref.gui.actions.ManageKeywordsAction;
import org.jabref.gui.actions.MassSetFieldAction;
import org.jabref.gui.actions.MnemonicAwareAction;
import org.jabref.gui.actions.NewDatabaseAction;
import org.jabref.gui.actions.NewEntryAction;
import org.jabref.gui.actions.NewSubDatabaseAction;
import org.jabref.gui.actions.OpenBrowserAction;
import org.jabref.gui.actions.SearchForUpdateAction;
import org.jabref.gui.actions.SendChangesToShareLatexAction;
import org.jabref.gui.actions.SortTabsAction;
import org.jabref.gui.actions.SynchronizeWithShareLatexAction;
import org.jabref.gui.bibtexkeypattern.BibtexKeyPatternDialog;
=======
import org.jabref.gui.actions.OldDatabaseCommandWrapper;
import org.jabref.gui.actions.SimpleCommand;
import org.jabref.gui.actions.StandardActions;
import org.jabref.gui.auximport.NewSubLibraryAction;
import org.jabref.gui.bibtexextractor.ExtractBibtexAction;
import org.jabref.gui.bibtexkeypattern.BibtexKeyPatternAction;
import org.jabref.gui.contentselector.ManageContentSelectorAction;
>>>>>>> a76b8f3a
import org.jabref.gui.copyfiles.CopyFilesAction;
import org.jabref.gui.customizefields.SetupGeneralFieldsAction;
import org.jabref.gui.dialogs.AutosaveUIManager;
import org.jabref.gui.documentviewer.ShowDocumentViewerAction;
import org.jabref.gui.duplicationFinder.DuplicateSearch;
import org.jabref.gui.edit.ManageKeywordsAction;
import org.jabref.gui.edit.MassSetFieldsAction;
import org.jabref.gui.edit.OpenBrowserAction;
import org.jabref.gui.exporter.ExportCommand;
import org.jabref.gui.exporter.ExportToClipboardAction;
import org.jabref.gui.exporter.ManageCustomExportsAction;
import org.jabref.gui.exporter.SaveAllAction;
import org.jabref.gui.exporter.SaveDatabaseAction;
import org.jabref.gui.externalfiles.AutoLinkFilesAction;
import org.jabref.gui.externalfiles.FindUnlinkedFilesAction;
import org.jabref.gui.externalfiletype.EditExternalFileTypesAction;
import org.jabref.gui.externalfiletype.ExternalFileTypes;
import org.jabref.gui.help.AboutAction;
import org.jabref.gui.help.ErrorConsoleAction;
import org.jabref.gui.help.HelpAction;
import org.jabref.gui.help.SearchForUpdateAction;
import org.jabref.gui.importer.ImportCommand;
import org.jabref.gui.importer.ImportEntriesDialog;
import org.jabref.gui.importer.ManageCustomImportsAction;
import org.jabref.gui.importer.NewDatabaseAction;
import org.jabref.gui.importer.NewEntryAction;
import org.jabref.gui.importer.actions.OpenDatabaseAction;
import org.jabref.gui.importer.fetcher.LookupIdentifierAction;
import org.jabref.gui.integrity.IntegrityCheckAction;
import org.jabref.gui.journals.ManageJournalsAction;
import org.jabref.gui.keyboard.CustomizeKeyBindingAction;
import org.jabref.gui.keyboard.KeyBinding;
import org.jabref.gui.libraryproperties.LibraryPropertiesAction;
import org.jabref.gui.menus.FileHistoryMenu;
import org.jabref.gui.mergeentries.MergeEntriesAction;
import org.jabref.gui.metadata.BibtexStringEditorAction;
import org.jabref.gui.metadata.PreambleEditor;
import org.jabref.gui.preferences.ShowPreferencesAction;
import org.jabref.gui.protectedterms.ManageProtectedTermsAction;
import org.jabref.gui.push.PushToApplicationAction;
import org.jabref.gui.push.PushToApplicationsManager;
import org.jabref.gui.search.GlobalSearchBar;
import org.jabref.gui.shared.ConnectToSharedDatabaseCommand;
import org.jabref.gui.specialfields.SpecialFieldMenuItemFactory;
import org.jabref.gui.texparser.ParseTexAction;
import org.jabref.gui.undo.CountingUndoManager;
import org.jabref.gui.util.BackgroundTask;
import org.jabref.gui.util.DefaultTaskExecutor;
import org.jabref.logic.autosaveandbackup.AutosaveManager;
import org.jabref.logic.autosaveandbackup.BackupManager;
import org.jabref.logic.importer.IdFetcher;
import org.jabref.logic.importer.OpenDatabase;
import org.jabref.logic.importer.ParserResult;
import org.jabref.logic.importer.WebFetchers;
import org.jabref.logic.l10n.Localization;
import org.jabref.logic.search.SearchQuery;
import org.jabref.logic.undo.AddUndoableActionEvent;
import org.jabref.logic.undo.UndoChangeEvent;
import org.jabref.logic.undo.UndoRedoEvent;
import org.jabref.logic.util.io.FileUtil;
import org.jabref.model.database.BibDatabaseContext;
import org.jabref.model.database.BibDatabaseMode;
import org.jabref.model.database.shared.DatabaseLocation;
import org.jabref.model.entry.BibEntry;
import org.jabref.model.entry.field.SpecialField;
import org.jabref.model.entry.field.StandardField;
import org.jabref.model.entry.types.StandardEntryType;
import org.jabref.preferences.JabRefPreferences;
import org.jabref.preferences.LastFocusedTabPreferences;

import com.google.common.eventbus.Subscribe;
import org.eclipse.fx.ui.controls.tabpane.DndTabPane;
import org.eclipse.fx.ui.controls.tabpane.DndTabPaneFactory;
import org.fxmisc.easybind.EasyBind;
import org.slf4j.Logger;
import org.slf4j.LoggerFactory;

/**
 * The main window of the application.
 */
<<<<<<< HEAD
public class JabRefFrame extends JFrame implements OutputPrinter {

    private static final Logger LOGGER = LoggerFactory.getLogger(JabRefFrame.class);
=======
public class JabRefFrame extends BorderPane {
>>>>>>> a76b8f3a

    // Frame titles.
    public static final String FRAME_TITLE = "JabRef";

    private static final Logger LOGGER = LoggerFactory.getLogger(JabRefFrame.class);

    private final SplitPane splitPane = new SplitPane();
    private final JabRefPreferences prefs = Globals.prefs;
    private final GlobalSearchBar globalSearchBar = new GlobalSearchBar(this);
<<<<<<< HEAD
    private final JMenuBar mb = new JMenuBar();
    private final JLabel statusLine = new JLabel("", SwingConstants.LEFT);
    private final JLabel statusLabel = new JLabel(
            Localization.lang("Status")
                    + ':',
            SwingConstants.LEFT);
    private final JProgressBar progressBar = new JProgressBar();
    private final FileHistoryMenu fileHistory = new FileHistoryMenu(prefs, this);
    private final OpenDatabaseAction open = new OpenDatabaseAction(this, true);
    private final EditModeAction editModeAction = new EditModeAction();

    // Here we instantiate menu/toolbar actions. Actions regarding
    // the currently open database are defined as a GeneralAction
    // with a unique command string. This causes the appropriate
    // BasePanel's runCommand() method to be called with that command.
    // Note: GeneralAction's constructor automatically gets translations
    // for the name and message strings.
    private final AbstractAction quit = new CloseAction();
    private final AbstractAction keyBindingAction = new KeyBindingAction();
    private final AbstractAction newBibtexDatabaseAction = new NewDatabaseAction(this, BibDatabaseMode.BIBTEX);
    private final AbstractAction newBiblatexDatabaseAction = new NewDatabaseAction(this, BibDatabaseMode.BIBLATEX);
    private final AbstractAction connectToSharedDatabaseAction = new ConnectToSharedDatabaseAction(this);

    private final AbstractAction synchronizeWithSharelatex = new SynchronizeWithShareLatexAction();
    private final AbstractAction sendChangesToShareLatex = new SendChangesToShareLatexAction();
    private final AbstractAction disconnectFromSharelatex = new DisconnectFromSharelatexAction();

    private final AbstractAction newSubDatabaseAction = new NewSubDatabaseAction(this);
    private final AbstractAction jabrefWebPageAction = new OpenBrowserAction("https://jabref.org",
            Localization.menuTitle("Website"), Localization.lang("Opens JabRef's website"),
            IconTheme.getImage("about"), IconTheme.getImage("about"));
    private final AbstractAction jabrefFacebookAction = new OpenBrowserAction("https://www.facebook.com/JabRef/",
            "Facebook", Localization.lang("Opens JabRef's Facebook page"),
            IconTheme.JabRefIcon.FACEBOOK.getSmallIcon(), IconTheme.JabRefIcon.FACEBOOK.getIcon());
    private final AbstractAction jabrefTwitterAction = new OpenBrowserAction("https://twitter.com/jabref_org",
            "Twitter", Localization.lang("Opens JabRef's Twitter page"),
            IconTheme.JabRefIcon.TWITTER.getSmallIcon(), IconTheme.JabRefIcon.TWITTER.getIcon());
    private final AbstractAction jabrefBlogAction = new OpenBrowserAction("https://blog.jabref.org/",
            Localization.menuTitle("Blog"), Localization.lang("Opens JabRef's blog"),
            IconTheme.JabRefIcon.BLOG.getSmallIcon(), IconTheme.JabRefIcon.BLOG.getIcon());
    private final AbstractAction developmentVersionAction = new OpenBrowserAction("https://builds.jabref.org/master/",
            Localization.menuTitle("Development version"),
            Localization.lang("Opens a link where the current development version can be downloaded"));
    private final AbstractAction changeLogAction = new OpenBrowserAction(
            "https://github.com/JabRef/jabref/blob/master/CHANGELOG.md", Localization.menuTitle("View change log"),
            Localization.lang("See what has been changed in the JabRef versions"));
    private final AbstractAction forkMeOnGitHubAction = new OpenBrowserAction("https://github.com/JabRef/jabref",
            Localization.menuTitle("Fork me on GitHub"), Localization.lang("Opens JabRef's GitHub page"), IconTheme.JabRefIcon.GITHUB.getSmallIcon(), IconTheme.JabRefIcon.GITHUB.getIcon());
    private final AbstractAction donationAction = new OpenBrowserAction("https://donations.jabref.org",
            Localization.menuTitle("Donate to JabRef"), Localization.lang("Donate to JabRef"), IconTheme.JabRefIcon.DONATE.getSmallIcon(), IconTheme.JabRefIcon.DONATE.getIcon());
    private final AbstractAction openForumAction = new OpenBrowserAction("http://discourse.jabref.org/",
            Localization.menuTitle("Online help forum"), Localization.lang("Online help forum"), IconTheme.JabRefIcon.FORUM.getSmallIcon(), IconTheme.JabRefIcon.FORUM.getIcon());
    private final AbstractAction help = new HelpAction(Localization.menuTitle("Online help"), Localization.lang("Online help"),
            HelpFile.CONTENTS, Globals.getKeyPrefs().getKey(KeyBinding.HELP));
    private final AbstractAction about = new AboutAction(Localization.menuTitle("About JabRef"), Localization.lang("About JabRef"),
            IconTheme.getImage("about"));
    private final AbstractAction editEntry = new GeneralAction(Actions.EDIT, Localization.menuTitle("Edit entry"),
            Localization.lang("Edit entry"), Globals.getKeyPrefs().getKey(KeyBinding.EDIT_ENTRY), IconTheme.JabRefIcon.EDIT_ENTRY.getIcon());
    private final AbstractAction focusTable = new GeneralAction(Actions.FOCUS_TABLE,
            Localization.menuTitle("Focus entry table"),
            Localization.lang("Move the keyboard focus to the entry table"), Globals.getKeyPrefs().getKey(KeyBinding.FOCUS_ENTRY_TABLE));
    private final AbstractAction save = new GeneralAction(Actions.SAVE, Localization.menuTitle("Save library"),
            Localization.lang("Save library"), Globals.getKeyPrefs().getKey(KeyBinding.SAVE_DATABASE), IconTheme.JabRefIcon.SAVE.getIcon());
    private final AbstractAction saveAs = new GeneralAction(Actions.SAVE_AS,
            Localization.menuTitle("Save library as..."), Localization.lang("Save library as..."),
            Globals.getKeyPrefs().getKey(KeyBinding.SAVE_DATABASE_AS));
    private final AbstractAction saveAll = new SaveAllAction(JabRefFrame.this);
    private final AbstractAction saveSelectedAs = new GeneralAction(Actions.SAVE_SELECTED_AS,
            Localization.menuTitle("Save selected as..."), Localization.lang("Save selected as..."));
    private final AbstractAction saveSelectedAsPlain = new GeneralAction(Actions.SAVE_SELECTED_AS_PLAIN,
            Localization.menuTitle("Save selected as plain BibTeX..."),
            Localization.lang("Save selected as plain BibTeX..."));
    private final AbstractAction importCurrent = ImportFormats.getImportAction(this, false);
    private final AbstractAction importNew = ImportFormats.getImportAction(this, true);
    private final AbstractAction sortTabs = new SortTabsAction(this);
    private final AbstractAction undo = new GeneralAction(Actions.UNDO, Localization.menuTitle("Undo"),
            Localization.lang("Undo"), Globals.getKeyPrefs().getKey(KeyBinding.UNDO), IconTheme.JabRefIcon.UNDO.getIcon());
    private final AbstractAction redo = new GeneralAction(Actions.REDO, Localization.menuTitle("Redo"),
            Localization.lang("Redo"), Globals.getKeyPrefs().getKey(KeyBinding.REDO), IconTheme.JabRefIcon.REDO.getIcon());
    private final AbstractAction forward = new GeneralAction(Actions.FORWARD, Localization.menuTitle("Forward"),
            Localization.lang("Forward"), Globals.getKeyPrefs().getKey(KeyBinding.FORWARD), IconTheme.JabRefIcon.RIGHT.getIcon());
    private final AbstractAction back = new GeneralAction(Actions.BACK, Localization.menuTitle("Back"),
            Localization.lang("Back"), Globals.getKeyPrefs().getKey(KeyBinding.BACK), IconTheme.JabRefIcon.LEFT.getIcon());
    private final AbstractAction deleteEntry = new GeneralAction(Actions.DELETE, Localization.menuTitle("Delete entry"),
            Localization.lang("Delete entry"), Globals.getKeyPrefs().getKey(KeyBinding.DELETE_ENTRY), IconTheme.JabRefIcon.DELETE_ENTRY.getIcon());
    private final AbstractAction copy = new EditAction(Actions.COPY, Localization.menuTitle("Copy"),
            Localization.lang("Copy"), Globals.getKeyPrefs().getKey(KeyBinding.COPY), IconTheme.JabRefIcon.COPY.getIcon());
    private final AbstractAction paste = new EditAction(Actions.PASTE, Localization.menuTitle("Paste"),
            Localization.lang("Paste"), Globals.getKeyPrefs().getKey(KeyBinding.PASTE), IconTheme.JabRefIcon.PASTE.getIcon());
    private final AbstractAction cut = new EditAction(Actions.CUT, Localization.menuTitle("Cut"),
            Localization.lang("Cut"), Globals.getKeyPrefs().getKey(KeyBinding.CUT), IconTheme.JabRefIcon.CUT.getIcon());
    private final AbstractAction openConsole = new GeneralAction(Actions.OPEN_CONSOLE,
            Localization.menuTitle("Open terminal here"),
            Localization.lang("Open terminal here"),
            Globals.getKeyPrefs().getKey(KeyBinding.OPEN_CONSOLE),
            IconTheme.JabRefIcon.CONSOLE.getIcon());
    private final AbstractAction pullChangesFromSharedDatabase = new GeneralAction(Actions.PULL_CHANGES_FROM_SHARED_DATABASE,
            Localization.menuTitle("Pull changes from shared database"),
            Localization.lang("Pull changes from shared database"),
            Globals.getKeyPrefs().getKey(KeyBinding.PULL_CHANGES_FROM_SHARED_DATABASE),
            IconTheme.JabRefIcon.PULL.getIcon());
    private final AbstractAction mark = new GeneralAction(Actions.MARK_ENTRIES, Localization.menuTitle("Mark entries"),
            Localization.lang("Mark entries"), Globals.getKeyPrefs().getKey(KeyBinding.MARK_ENTRIES), IconTheme.JabRefIcon.MARK_ENTRIES.getIcon());
    private final JMenu markSpecific = JabRefFrame.subMenu(Localization.menuTitle("Mark specific color"));
    private final AbstractAction unmark = new GeneralAction(Actions.UNMARK_ENTRIES,
            Localization.menuTitle("Unmark entries"), Localization.lang("Unmark entries"),
            Globals.getKeyPrefs().getKey(KeyBinding.UNMARK_ENTRIES), IconTheme.JabRefIcon.UNMARK_ENTRIES.getIcon());
    private final AbstractAction unmarkAll = new GeneralAction(Actions.UNMARK_ALL, Localization.menuTitle("Unmark all"));
    private final AbstractAction toggleRelevance = new GeneralAction(
            new SpecialFieldValueViewModel(SpecialField.RELEVANCE.getValues().get(0)).getActionName(),
            new SpecialFieldValueViewModel(SpecialField.RELEVANCE.getValues().get(0)).getMenuString(),
            new SpecialFieldValueViewModel(SpecialField.RELEVANCE.getValues().get(0)).getToolTipText(),
            IconTheme.JabRefIcon.RELEVANCE.getIcon());
    private final AbstractAction toggleQualityAssured = new GeneralAction(
            new SpecialFieldValueViewModel(SpecialField.QUALITY.getValues().get(0)).getActionName(),
            new SpecialFieldValueViewModel(SpecialField.QUALITY.getValues().get(0)).getMenuString(),
            new SpecialFieldValueViewModel(SpecialField.QUALITY.getValues().get(0)).getToolTipText(),
            IconTheme.JabRefIcon.QUALITY_ASSURED.getIcon());
    private final AbstractAction togglePrinted = new GeneralAction(
            new SpecialFieldValueViewModel(SpecialField.PRINTED.getValues().get(0)).getActionName(),
            new SpecialFieldValueViewModel(SpecialField.PRINTED.getValues().get(0)).getMenuString(),
            new SpecialFieldValueViewModel(SpecialField.PRINTED.getValues().get(0)).getToolTipText(),
            IconTheme.JabRefIcon.PRINTED.getIcon());
    private final AbstractAction normalSearch = new GeneralAction(Actions.SEARCH, Localization.menuTitle("Search"),
            Localization.lang("Search"), Globals.getKeyPrefs().getKey(KeyBinding.SEARCH), IconTheme.JabRefIcon.SEARCH.getIcon());
    private final AbstractAction manageSelectors = new GeneralAction(Actions.MANAGE_SELECTORS,
            Localization.menuTitle("Manage content selectors"));
    private final AbstractAction copyPreview = new GeneralAction(Actions.COPY_CITATION_HTML, Localization.lang("Copy preview"),
            Globals.getKeyPrefs().getKey(KeyBinding.COPY_PREVIEW));
    private final AbstractAction copyTitle = new GeneralAction(Actions.COPY_TITLE, Localization.menuTitle("Copy title"),
            Globals.getKeyPrefs().getKey(KeyBinding.COPY_TITLE));
    private final AbstractAction copyKey = new GeneralAction(Actions.COPY_KEY, Localization.menuTitle("Copy BibTeX key"),
            Globals.getKeyPrefs().getKey(KeyBinding.COPY_BIBTEX_KEY));
    private final AbstractAction copyCiteKey = new GeneralAction(Actions.COPY_CITE_KEY, Localization.menuTitle(
            "Copy \\cite{BibTeX key}"),
            Globals.getKeyPrefs().getKey(KeyBinding.COPY_CITE_BIBTEX_KEY));
    private final AbstractAction copyKeyAndTitle = new GeneralAction(Actions.COPY_KEY_AND_TITLE,
            Localization.menuTitle("Copy BibTeX key and title"),
            Globals.getKeyPrefs().getKey(KeyBinding.COPY_BIBTEX_KEY_AND_TITLE));
    private final AbstractAction copyKeyAndLink = new GeneralAction(Actions.COPY_KEY_AND_LINK,
            Localization.menuTitle("Copy BibTeX key and link"),
            Globals.getKeyPrefs().getKey(KeyBinding.COPY_BIBTEX_KEY_AND_LINK));
    private final AbstractAction mergeDatabaseAction = new GeneralAction(Actions.MERGE_DATABASE,
            Localization.menuTitle("Append library"),
            Localization.lang("Append contents from a BibTeX library into the currently viewed library"));
    private final AbstractAction selectAll = new GeneralAction(Actions.SELECT_ALL, Localization.menuTitle("Select all"),
            Globals.getKeyPrefs().getKey(KeyBinding.SELECT_ALL));
    private final AbstractAction replaceAll = new GeneralAction(Actions.REPLACE_ALL,
            Localization.menuTitle("Replace string") + ELLIPSES, Globals.getKeyPrefs().getKey(KeyBinding.REPLACE_STRING));
    private final AbstractAction editPreamble = new GeneralAction(Actions.EDIT_PREAMBLE,
            Localization.menuTitle("Edit preamble"),
            Localization.lang("Edit preamble"));
    private final AbstractAction editStrings = new GeneralAction(Actions.EDIT_STRINGS,
            Localization.menuTitle("Edit strings"),
            Localization.lang("Edit strings"),
            Globals.getKeyPrefs().getKey(KeyBinding.EDIT_STRINGS),
            IconTheme.JabRefIcon.EDIT_STRINGS.getIcon());
    private final AbstractAction customizeAction = new CustomizeEntryTypeAction();
    private final Action toggleToolbar = enableToggle(new AbstractAction(Localization.menuTitle("Hide/show toolbar")) {

        {
            putValue(Action.SHORT_DESCRIPTION, Localization.lang("Hide/show toolbar"));
        }

        @Override
        public void actionPerformed(ActionEvent e) {
            tlb.setVisible(!tlb.isVisible());
        }
    });
    private final AbstractAction showPdvViewer = new ShowDocumentViewerAction();
    private final AbstractAction addToGroup = new GeneralAction(Actions.ADD_TO_GROUP, Localization.lang("Add to group") + ELLIPSES);
    private final AbstractAction removeFromGroup = new GeneralAction(Actions.REMOVE_FROM_GROUP,
            Localization.lang("Remove from group") + ELLIPSES);
    private final AbstractAction moveToGroup = new GeneralAction(Actions.MOVE_TO_GROUP, Localization.lang("Move to group") + ELLIPSES);
    private final Action togglePreview = enableToggle(new GeneralAction(Actions.TOGGLE_PREVIEW,
            Localization.menuTitle("Toggle entry preview"),
            Localization.lang("Toggle entry preview"),
            Globals.getKeyPrefs().getKey(KeyBinding.TOGGLE_ENTRY_PREVIEW),
            IconTheme.JabRefIcon.TOGGLE_ENTRY_PREVIEW.getIcon()));
    private final AbstractAction nextPreviewStyle = new GeneralAction(Actions.NEXT_PREVIEW_STYLE,
            Localization.menuTitle("Next preview layout"),
            Globals.getKeyPrefs().getKey(KeyBinding.NEXT_PREVIEW_LAYOUT));
    private final AbstractAction previousPreviewStyle = new GeneralAction(Actions.PREVIOUS_PREVIEW_STYLE,
            Localization.menuTitle("Previous preview layout"),
            Globals.getKeyPrefs().getKey(KeyBinding.PREVIOUS_PREVIEW_LAYOUT));
    private final AbstractAction makeKeyAction = new GeneralAction(Actions.MAKE_KEY,
            Localization.menuTitle("Autogenerate BibTeX keys"),
            Localization.lang("Autogenerate BibTeX keys"),
            Globals.getKeyPrefs().getKey(KeyBinding.AUTOGENERATE_BIBTEX_KEYS),
            IconTheme.JabRefIcon.MAKE_KEY.getIcon());
    private final AbstractAction writeXmpAction = new GeneralAction(Actions.WRITE_XMP,
            Localization.menuTitle("Write XMP-metadata to PDFs"),
            Localization.lang("Will write XMP-metadata to the PDFs linked from selected entries."),
            Globals.getKeyPrefs().getKey(KeyBinding.WRITE_XMP));
    private final AbstractAction openFolder = new GeneralAction(Actions.OPEN_FOLDER,
            Localization.menuTitle("Open folder"), Localization.lang("Open folder"),
            Globals.getKeyPrefs().getKey(KeyBinding.OPEN_FOLDER));
    private final AbstractAction openFile = new GeneralAction(Actions.OPEN_EXTERNAL_FILE,
            Localization.menuTitle("Open file"),
            Localization.lang("Open file"),
            Globals.getKeyPrefs().getKey(KeyBinding.OPEN_FILE),
            IconTheme.JabRefIcon.FILE.getIcon());
    private final AbstractAction openUrl = new GeneralAction(Actions.OPEN_URL,
            Localization.menuTitle("Open URL or DOI"),
            Localization.lang("Open URL or DOI"),
            Globals.getKeyPrefs().getKey(KeyBinding.OPEN_URL_OR_DOI),
            IconTheme.JabRefIcon.WWW.getIcon());
    private final AbstractAction dupliCheck = new GeneralAction(Actions.DUPLI_CHECK,
            Localization.menuTitle("Find duplicates"), IconTheme.JabRefIcon.FIND_DUPLICATES.getIcon());
    private final AbstractAction plainTextImport = new GeneralAction(Actions.PLAIN_TEXT_IMPORT,
            Localization.menuTitle("New entry from plain text") + ELLIPSES,
            Globals.getKeyPrefs().getKey(KeyBinding.NEW_FROM_PLAIN_TEXT));
    private final AbstractAction customExpAction = new CustomizeExportsAction();
    private final AbstractAction customImpAction = new CustomizeImportsAction();
    private final AbstractAction customFileTypesAction = ExternalFileTypeEditor.getAction(this);
    private final AbstractAction exportToClipboard = new GeneralAction(Actions.EXPORT_TO_CLIPBOARD,
            Localization.menuTitle("Export selected entries to clipboard"),
            IconTheme.JabRefIcon.EXPORT_TO_CLIPBOARD.getIcon());
    private final AbstractAction autoSetFile = new GeneralAction(Actions.AUTO_SET_FILE,
            Localization.lang("Synchronize file links") + ELLIPSES,
            Globals.getKeyPrefs().getKey(KeyBinding.SYNCHRONIZE_FILES));
    private final AbstractAction abbreviateMedline = new GeneralAction(Actions.ABBREVIATE_MEDLINE,
            Localization.menuTitle("Abbreviate journal names (MEDLINE)"),
            Localization.lang("Abbreviate journal names of the selected entries (MEDLINE abbreviation)"));
    private final AbstractAction abbreviateIso = new GeneralAction(Actions.ABBREVIATE_ISO,
            Localization.menuTitle("Abbreviate journal names (ISO)"),
            Localization.lang("Abbreviate journal names of the selected entries (ISO abbreviation)"),
            Globals.getKeyPrefs().getKey(KeyBinding.ABBREVIATE));
    private final AbstractAction unabbreviate = new GeneralAction(Actions.UNABBREVIATE,
            Localization.menuTitle("Unabbreviate journal names"),
            Localization.lang("Unabbreviate journal names of the selected entries"),
            Globals.getKeyPrefs().getKey(KeyBinding.UNABBREVIATE));
    private final AbstractAction exportLinkedFiles = new CopyFilesAction();
    private final AbstractAction manageJournals = new ManageJournalsAction();
    private final AbstractAction databaseProperties = new DatabasePropertiesAction();
    private final AbstractAction bibtexKeyPattern = new BibtexKeyPatternAction();
    private final AbstractAction errorConsole = new ErrorConsoleAction();
    private final AbstractAction cleanupEntries = new GeneralAction(Actions.CLEANUP,
            Localization.menuTitle("Cleanup entries") + ELLIPSES,
            Localization.lang("Cleanup entries"),
            Globals.getKeyPrefs().getKey(KeyBinding.CLEANUP),
            IconTheme.JabRefIcon.CLEANUP_ENTRIES.getIcon());
    private final AbstractAction mergeEntries = new GeneralAction(Actions.MERGE_ENTRIES,
            Localization.menuTitle("Merge entries") + ELLIPSES,
            Localization.lang("Merge entries"),
            IconTheme.JabRefIcon.MERGE_ENTRIES.getIcon());
    private final AbstractAction downloadFullText = new GeneralAction(Actions.DOWNLOAD_FULL_TEXT,
            Localization.menuTitle("Look up full text documents"),
            Globals.getKeyPrefs().getKey(KeyBinding.DOWNLOAD_FULL_TEXT));
    private final AbstractAction increaseFontSize = new IncreaseTableFontSizeAction();
    private final AbstractAction defaultFontSize = new DefaultTableFontSizeAction();
    private final AbstractAction decreseFontSize = new DecreaseTableFontSizeAction();
    private final AbstractAction resolveDuplicateKeys = new GeneralAction(Actions.RESOLVE_DUPLICATE_KEYS,
            Localization.menuTitle("Resolve duplicate BibTeX keys"),
            Localization.lang("Find and remove duplicate BibTeX keys"),
            Globals.getKeyPrefs().getKey(KeyBinding.RESOLVE_DUPLICATE_BIBTEX_KEYS));
    private final AbstractAction sendAsEmail = new GeneralAction(Actions.SEND_AS_EMAIL,
            Localization.lang("Send as email"), IconTheme.JabRefIcon.EMAIL.getIcon());
    private final MassSetFieldAction massSetField = new MassSetFieldAction(this);
    private final ManageKeywordsAction manageKeywords = new ManageKeywordsAction(this);
    private final JMenu lookupIdentifiers = JabRefFrame.subMenu(Localization.menuTitle("Look up document identifier..."));
    private final GeneralAction findUnlinkedFiles = new GeneralAction(
            FindUnlinkedFilesDialog.ACTION_COMMAND,
            FindUnlinkedFilesDialog.ACTION_MENU_TITLE, FindUnlinkedFilesDialog.ACTION_SHORT_DESCRIPTION,
            Globals.getKeyPrefs().getKey(KeyBinding.FIND_UNLINKED_FILES));
    private final AutoLinkFilesAction autoLinkFile = new AutoLinkFilesAction();
    // The action for adding a new entry of unspecified type.
    private final NewEntryAction newEntryAction = new NewEntryAction(this, Globals.getKeyPrefs().getKey(KeyBinding.NEW_ENTRY));
    private final List<NewEntryAction> newSpecificEntryAction = getNewEntryActions();
    // The action for closing the current database and leaving the window open.
    private final CloseDatabaseAction closeDatabaseAction = new CloseDatabaseAction();
    private final CloseAllDatabasesAction closeAllDatabasesAction = new CloseAllDatabasesAction();
    private final CloseOtherDatabasesAction closeOtherDatabasesAction = new CloseOtherDatabasesAction();
    // The action for opening the preferences dialog.
    private final AbstractAction showPrefs = new ShowPrefsAction();
    // Lists containing different subsets of actions for different purposes
    private final List<Object> specialFieldButtons = new LinkedList<>();
    private final List<Object> openDatabaseOnlyActions = new LinkedList<>();
    private final List<Object> severalDatabasesOnlyActions = new LinkedList<>();
    private final List<Object> openAndSavedDatabasesOnlyActions = new LinkedList<>();
    private final List<Object> sharedDatabaseOnlyActions = new LinkedList<>();
    private final List<Object> noSharedDatabaseActions = new LinkedList<>();
    private final List<Object> oneEntryOnlyActions = new LinkedList<>();
    private final List<Object> oneEntryWithFileOnlyActions = new LinkedList<>();
    private final List<Object> oneEntryWithURLorDOIOnlyActions = new LinkedList<>();
    private final List<Object> twoEntriesOnlyActions = new LinkedList<>();
    private final List<Object> atLeastOneEntryActions = new LinkedList<>();
    private PreferencesDialog prefsDialog;
    private int lastTabbedPanelSelectionIndex = -1;
    // The sidepane manager takes care of populating the sidepane.
=======

    private final ProgressBar progressBar = new ProgressBar();
    private final FileHistoryMenu fileHistory = new FileHistoryMenu(prefs, this);

    private final Stage mainStage;
    private final StateManager stateManager;
    private final CountingUndoManager undoManager;
>>>>>>> a76b8f3a
    private SidePaneManager sidePaneManager;
    private TabPane tabbedPane;
    private final PushToApplicationsManager pushToApplicationsManager;
    private final DialogService dialogService;
    private SidePane sidePane;

    public JabRefFrame(Stage mainStage) {
        this.mainStage = mainStage;
        this.dialogService = new JabRefDialogService(mainStage, this);
        this.stateManager = Globals.stateManager;
        this.pushToApplicationsManager = new PushToApplicationsManager(dialogService, stateManager);
        this.undoManager = Globals.undoManager;
    }

    public void init() {
        sidePaneManager = new SidePaneManager(Globals.prefs, this);
        sidePane = sidePaneManager.getPane();

        Pane containerPane = DndTabPaneFactory.createDefaultDnDPane(DndTabPaneFactory.FeedbackType.MARKER, null);
        tabbedPane = (DndTabPane) containerPane.getChildren().get(0);

        initLayout();

        initKeyBindings();

        tabbedPane.setOnDragOver(event -> {
            if (event.getDragboard().hasFiles()) {
                event.acceptTransferModes(TransferMode.COPY, TransferMode.MOVE, TransferMode.LINK);
            }
        });

        tabbedPane.setOnDragDropped(event -> {
            boolean success = false;

            if (event.getDragboard().hasContent(DataFormat.FILES)) {
                List<Path> files = event.getDragboard().getFiles().stream().map(File::toPath).filter(FileUtil::isBibFile).collect(Collectors.toList());
                success = true;

                for (Path file : files) {
                    ParserResult pr = OpenDatabase.loadDatabase(file.toString(), Globals.prefs.getImportFormatPreferences(), Globals.getFileUpdateMonitor());
                    addParserResult(pr, true);
                }
            }

            event.setDropCompleted(success);
            event.consume();
        });

        //setBounds(GraphicsEnvironment.getLocalGraphicsEnvironment().getMaximumWindowBounds());
        //WindowLocation pw = new WindowLocation(this, JabRefPreferences.POS_X, JabRefPreferences.POS_Y, JabRefPreferences.SIZE_X,
        //        JabRefPreferences.SIZE_Y);
        //pw.displayWindowAtStoredLocation();

        /*
         * The following state listener makes sure focus is registered with the
         * correct database when the user switches tabs. Without this,
         * cut/paste/copy operations would some times occur in the wrong tab.
         */
        EasyBind.subscribe(tabbedPane.getSelectionModel().selectedItemProperty(), e -> {
            if (e == null) {
                stateManager.activeDatabaseProperty().setValue(Optional.empty());
                return;
            }

            BasePanel currentBasePanel = getCurrentBasePanel();
            if (currentBasePanel == null) {
                return;
            }

            // Poor-mans binding to global state
<<<<<<< HEAD
            // We need to invoke this in the JavaFX thread as all the listeners sit there
            Platform.runLater(() -> Globals.stateManager.activeDatabaseProperty().setValue(Optional.of(currentBasePanel.getBibDatabaseContext())));
            if (new SearchPreferences(Globals.prefs).isGlobalSearch()) {
                globalSearchBar.performSearch();
            } else {
                String content = "";
                Optional<SearchQuery> currentSearchQuery = currentBasePanel.getCurrentSearchQuery();
                if (currentSearchQuery.isPresent()) {
                    content = currentSearchQuery.get().getQuery();
                }
                globalSearchBar.setSearchTerm(content);
=======
            stateManager.activeDatabaseProperty().setValue(Optional.of(currentBasePanel.getBibDatabaseContext()));
            stateManager.setSelectedEntries(currentBasePanel.getSelectedEntries());

            // Update search query
            String content = "";
            Optional<SearchQuery> currentSearchQuery = currentBasePanel.getCurrentSearchQuery();
            if (currentSearchQuery.isPresent()) {
                content = currentSearchQuery.get().getQuery();
>>>>>>> a76b8f3a
            }
            globalSearchBar.setSearchTerm(content);

            // groupSidePane.getToggleCommand().setSelected(sidePaneManager.isComponentVisible(GroupSidePane.class));
            //previewToggle.setSelected(Globals.prefs.getPreviewPreferences().isPreviewPanelEnabled());
            //generalFetcher.getToggleCommand().setSelected(sidePaneManager.isComponentVisible(WebSearchPane.class));
            //openOfficePanel.getToggleCommand().setSelected(sidePaneManager.isComponentVisible(OpenOfficeSidePanel.class));

            setWindowTitle();
            // Update search autocompleter with information for the correct database:
            currentBasePanel.updateSearchManager();

            currentBasePanel.getUndoManager().postUndoRedoEvent();
            currentBasePanel.getMainTable().requestFocus();
        });
        initShowTrackingNotification();
    }

    private void initKeyBindings() {
        addEventFilter(KeyEvent.KEY_PRESSED, event -> {
            Optional<KeyBinding> keyBinding = Globals.getKeyPrefs().mapToKeyBinding(event);
            if (keyBinding.isPresent()) {
                switch (keyBinding.get()) {
                    case FOCUS_ENTRY_TABLE:
                        getCurrentBasePanel().getMainTable().requestFocus();
                        event.consume();
                        break;
                    case NEXT_LIBRARY:
                        tabbedPane.getSelectionModel().selectNext();
                        event.consume();
                        break;
                    case PREVIOUS_LIBRARY:
                        tabbedPane.getSelectionModel().selectPrevious();
                        event.consume();
                        break;
                    case INCREASE_TABLE_FONT_SIZE:
                        increaseTableFontSize();
                        event.consume();
                        break;
                    case DECREASE_TABLE_FONT_SIZE:
                        decreaseTableFontSize();
                        event.consume();
                        break;
                    case DEFAULT_TABLE_FONT_SIZE:
                        setDefaultTableFontSize();
                        event.consume();
                        break;
                    case SEARCH:
                        getGlobalSearchBar().focus();
                        break;
                    default:
                }
            }
        });
    }

    private void initShowTrackingNotification() {
        if (!Globals.prefs.shouldAskToCollectTelemetry()) {
            JabRefExecutorService.INSTANCE.submit(new TimerTask() {

                @Override
                public void run() {
                        DefaultTaskExecutor.runInJavaFXThread(JabRefFrame.this::showTrackingNotification);
                }
            }, 60000); // run in one minute
        }
    }

    private Void showTrackingNotification() {
        if (!Globals.prefs.shouldCollectTelemetry()) {
            boolean shouldCollect = dialogService.showConfirmationDialogAndWait(
                    Localization.lang("Telemetry: Help make JabRef better"),
                    Localization.lang("To improve the user experience, we would like to collect anonymous statistics on the features you use. We will only record what features you access and how often you do it. We will neither collect any personal data nor the content of bibliographic items. If you choose to allow data collection, you can later disable it via Options -> Preferences -> General."),
                    Localization.lang("Share anonymous statistics"),
                    Localization.lang("Don't share"));
            Globals.prefs.setShouldCollectTelemetry(shouldCollect);
        }

        Globals.prefs.askedToCollectTelemetry();

        return null;
    }

    public void refreshTitleAndTabs() {
        DefaultTaskExecutor.runInJavaFXThread(() -> {

            setWindowTitle();
            updateAllTabTitles();
        });
    }

    /**
     * Sets the title of the main window.
     */
    public void setWindowTitle() {
        BasePanel panel = getCurrentBasePanel();

        // no database open
        if (panel == null) {
            //setTitle(FRAME_TITLE);
            return;
        }

        String mode = panel.getBibDatabaseContext().getMode().getFormattedName();
        String modeInfo = String.format(" (%s)", Localization.lang("%0 mode", mode));
        boolean isAutosaveEnabled = Globals.prefs.getBoolean(JabRefPreferences.LOCAL_AUTO_SAVE);

        if (panel.getBibDatabaseContext().getLocation() == DatabaseLocation.LOCAL) {
            String changeFlag = panel.isModified() && !isAutosaveEnabled ? "*" : "";
            String databaseFile = panel.getBibDatabaseContext()
                                       .getDatabaseFile()
                                       .map(File::getPath)
                                       .orElse(GUIGlobals.UNTITLED_TITLE);
            //setTitle(FRAME_TITLE + " - " + databaseFile + changeFlag + modeInfo);
        } else if (panel.getBibDatabaseContext().getLocation() == DatabaseLocation.SHARED) {
            //setTitle(FRAME_TITLE + " - " + panel.getBibDatabaseContext().getDBMSSynchronizer().getDBName() + " ["
            //        + Localization.lang("shared") + "]" + modeInfo);
        }
    }

    /**
     * The MacAdapter calls this method when a "BIB" file has been double-clicked from the Finder.
     */
    public void openAction(String filePath) {
        Path file = Paths.get(filePath);
        // all the logic is done in openIt. Even raising an existing panel
        getOpenDatabaseAction().openFile(file, true);
    }

    /**
     * The MacAdapter calls this method when "About" is selected from the application menu.
     */
    public void about() {
        HelpAction.getMainHelpPageCommand().execute();
    }

    public JabRefPreferences prefs() {
        return prefs;
    }

    /**
     * Tears down all things started by JabRef
     * <p>
     * FIXME: Currently some threads remain and therefore hinder JabRef to be closed properly
     *
     * @param filenames the filenames of all currently opened files - used for storing them if prefs openLastEdited is
     *                  set to true
     */
    private void tearDownJabRef(List<String> filenames) {
        //prefs.putBoolean(JabRefPreferences.WINDOW_MAXIMISED, getExtendedState() == Frame.MAXIMIZED_BOTH);

        if (prefs.getBoolean(JabRefPreferences.OPEN_LAST_EDITED)) {
            // Here we store the names of all current files. If
            // there is no current file, we remove any
            // previously stored filename.
            if (filenames.isEmpty()) {
                prefs.remove(JabRefPreferences.LAST_EDITED);
            } else {
                prefs.putStringList(JabRefPreferences.LAST_EDITED, filenames);
                File focusedDatabase = getCurrentBasePanel().getBibDatabaseContext().getDatabaseFile().orElse(null);
                new LastFocusedTabPreferences(prefs).setLastFocusedTab(focusedDatabase);
            }
        }

        fileHistory.storeHistory();
        prefs.flush();

        // dispose all windows, even if they are not displayed anymore
        // TODO: javafx variant only avaiable in java 9 and updwards
        // https://docs.oracle.com/javase/9/docs/api/javafx/stage/Window.html#getWindows--
        for (Window window : Window.getWindows()) {
            window.dispose();
        }
    }

    /**
     * General info dialog.  The MacAdapter calls this method when "Quit" is selected from the application menu, Cmd-Q
     * is pressed, or "Quit" is selected from the Dock. The function returns a boolean indicating if quitting is ok or
     * not.
     * <p>
     * Non-OSX JabRef calls this when choosing "Quit" from the menu
     * <p>
     * SIDE EFFECT: tears down JabRef
     *
     * @return true if the user chose to quit; false otherwise
     */
    public boolean quit() {
        // First ask if the user really wants to close, if the library has not been saved since last save.
        List<String> filenames = new ArrayList<>();
        for (int i = 0; i < tabbedPane.getTabs().size(); i++) {
            BasePanel panel = getBasePanelAt(i);
            BibDatabaseContext context = panel.getBibDatabaseContext();

            if (panel.isModified() && (context.getLocation() == DatabaseLocation.LOCAL)) {
                tabbedPane.getSelectionModel().select(i);
                if (!confirmClose(panel)) {
                    return false;
                }
            } else if (context.getLocation() == DatabaseLocation.SHARED) {
                context.convertToLocalDatabase();
                context.getDBMSSynchronizer().closeSharedDatabase();
                context.clearDBMSSynchronizer();
            }
            AutosaveManager.shutdown(context);
            BackupManager.shutdown(context);
            context.getDatabaseFile().map(File::getAbsolutePath).ifPresent(filenames::add);
        }

        WaitForSaveFinishedDialog waitForSaveFinishedDialog = new WaitForSaveFinishedDialog(dialogService);
        waitForSaveFinishedDialog.showAndWait(getBasePanelList());

        // Good bye!
        tearDownJabRef(filenames);
        Platform.exit();
        return true;
    }

    private void initLayout() {
        setProgressBarVisible(false);

        BorderPane head = new BorderPane();
        head.setTop(createMenu());
        head.setCenter(createToolbar());
        setTop(head);

        SplitPane.setResizableWithParent(sidePane, Boolean.FALSE);
        splitPane.getItems().addAll(sidePane, tabbedPane);

        // We need to wait with setting the divider since it gets reset a few times during the initial set-up
        mainStage.showingProperty().addListener(new ChangeListener<Boolean>() {

            @Override
            public void changed(ObservableValue<? extends Boolean> observable, Boolean oldValue, Boolean showing) {
                if (showing) {
                    setDividerPosition();

                    EasyBind.subscribe(sidePane.visibleProperty(), visible -> {
                        if (visible) {
                            if (!splitPane.getItems().contains(sidePane)) {
                                splitPane.getItems().add(0, sidePane);
                                setDividerPosition();
                            }
                        } else {
                            splitPane.getItems().remove(sidePane);
                        }
                    });

                    mainStage.showingProperty().removeListener(this);
                    observable.removeListener(this);
                }
            }
        });

        setCenter(splitPane);
    }

    private void setDividerPosition() {
        splitPane.setDividerPositions(prefs.getDouble(JabRefPreferences.SIDE_PANE_WIDTH));
        if (!splitPane.getDividers().isEmpty()) {
            EasyBind.subscribe(splitPane.getDividers().get(0).positionProperty(),
                    position -> prefs.putDouble(JabRefPreferences.SIDE_PANE_WIDTH, position.doubleValue()));
        }
    }

    private Node createToolbar() {
        Pane leftSpacer = new Pane();
        HBox.setHgrow(leftSpacer, Priority.SOMETIMES);
        Pane rightSpacer = new Pane();
        HBox.setHgrow(rightSpacer, Priority.SOMETIMES);

        ActionFactory factory = new ActionFactory(Globals.getKeyPrefs());

        Button newLibrary;
        if (Globals.prefs.getBoolean(JabRefPreferences.BIBLATEX_DEFAULT_MODE)) {
            newLibrary = factory.createIconButton(StandardActions.NEW_LIBRARY_BIBLATEX, new NewDatabaseAction(this, BibDatabaseMode.BIBLATEX));
        } else {
            newLibrary = factory.createIconButton(StandardActions.NEW_LIBRARY_BIBTEX, new NewDatabaseAction(this, BibDatabaseMode.BIBTEX));
        }

        HBox leftSide = new HBox(
                newLibrary,
                factory.createIconButton(StandardActions.OPEN_LIBRARY, new OpenDatabaseAction(this)),
                factory.createIconButton(StandardActions.SAVE_LIBRARY, new OldDatabaseCommandWrapper(Actions.SAVE, this, stateManager)),
                leftSpacer
        );
        leftSide.setMinWidth(100);
        leftSide.prefWidthProperty().bind(sidePane.widthProperty());
        leftSide.maxWidthProperty().bind(sidePane.widthProperty());

        final PushToApplicationAction pushToApplicationAction = getPushToApplicationsManager().getPushToApplicationAction();
        final Button pushToApplicationButton = factory.createIconButton(pushToApplicationAction.getActionInformation(), pushToApplicationAction);
        pushToApplicationsManager.setToolBarButton(pushToApplicationButton);

        HBox rightSide = new HBox(
                factory.createIconButton(StandardActions.NEW_ARTICLE, new NewEntryAction(this, StandardEntryType.Article, dialogService, Globals.prefs, stateManager)),
                factory.createIconButton(StandardActions.NEW_ENTRY, new NewEntryAction(this, dialogService, Globals.prefs, stateManager)),
                factory.createIconButton(StandardActions.DELETE_ENTRY, new OldDatabaseCommandWrapper(Actions.DELETE, this, stateManager)),
                new Separator(Orientation.VERTICAL),
                factory.createIconButton(StandardActions.UNDO, new OldDatabaseCommandWrapper(Actions.UNDO, this, stateManager)),
                factory.createIconButton(StandardActions.REDO, new OldDatabaseCommandWrapper(Actions.REDO, this, stateManager)),
                factory.createIconButton(StandardActions.CUT, new OldDatabaseCommandWrapper(Actions.CUT, this, stateManager)),
                factory.createIconButton(StandardActions.COPY, new OldDatabaseCommandWrapper(Actions.COPY, this, stateManager)),
                factory.createIconButton(StandardActions.PASTE, new OldDatabaseCommandWrapper(Actions.PASTE, this, stateManager)),
                new Separator(Orientation.VERTICAL),
                pushToApplicationButton,
                factory.createIconButton(StandardActions.GENERATE_CITE_KEYS, new OldDatabaseCommandWrapper(Actions.MAKE_KEY, this, stateManager)),
                factory.createIconButton(StandardActions.CLEANUP_ENTRIES, new OldDatabaseCommandWrapper(Actions.CLEANUP, this, stateManager)),
                new Separator(Orientation.VERTICAL),
                factory.createIconButton(StandardActions.FORK_ME, new OpenBrowserAction("https://github.com/JabRef/jabref")),
                factory.createIconButton(StandardActions.OPEN_FACEBOOK, new OpenBrowserAction("https://www.facebook.com/JabRef/")),
                factory.createIconButton(StandardActions.OPEN_TWITTER, new OpenBrowserAction("https://twitter.com/jabref_org"))
        );

        HBox.setHgrow(globalSearchBar, Priority.ALWAYS);

        ToolBar toolBar = new ToolBar(
                leftSide,

                globalSearchBar,

                rightSpacer,
                rightSide);
        toolBar.getStyleClass().add("mainToolbar");

        return toolBar;
    }

    /**
     * Returns the indexed BasePanel.
     *
     * @param i Index of base
     */
    public BasePanel getBasePanelAt(int i) {
        return (BasePanel) tabbedPane.getTabs().get(i).getContent();
    }

    /**
     * Returns a list of BasePanel.
     */
    public List<BasePanel> getBasePanelList() {
        List<BasePanel> returnList = new ArrayList<>();
        for (int i = 0; i < getBasePanelCount(); i++) {
            returnList.add(getBasePanelAt(i));
        }
        return returnList;
    }

    public void showBasePanelAt(int i) {
        tabbedPane.getSelectionModel().select(i);
    }

    public void showBasePanel(BasePanel bp) {
        tabbedPane.getSelectionModel().select(getTab(bp));
    }

    /**
     * Returns the currently viewed BasePanel.
     */
    public BasePanel getCurrentBasePanel() {
        if ((tabbedPane == null) || (tabbedPane.getSelectionModel().getSelectedItem() == null)) {
            return null;
        }
        return (BasePanel) tabbedPane.getSelectionModel().getSelectedItem().getContent();
    }

    /**
     * @return the BasePanel count.
     */
    public int getBasePanelCount() {
        return tabbedPane.getTabs().size();
    }

    private Tab getTab(BasePanel comp) {
        for (Tab tab : tabbedPane.getTabs()) {
            if (tab.getContent() == comp) {
                return tab;
            }
        }
        return null;
    }

    /**
     * @deprecated do not operate on tabs but on BibDatabaseContexts
     */
    @Deprecated
    public TabPane getTabbedPane() {
        return tabbedPane;
    }

    public void setTabTitle(BasePanel comp, String title, String toolTip) {
        DefaultTaskExecutor.runInJavaFXThread(() -> {
            Tab tab = getTab(comp);
            tab.setText(title);
            tab.setTooltip(new Tooltip(toolTip));
        });
    }

<<<<<<< HEAD
    private void fillMenu() {
        mb.setBorder(null);
        JMenu file = JabRefFrame.subMenu(Localization.menuTitle("File"));
        JMenu edit = JabRefFrame.subMenu(Localization.menuTitle("Edit"));
        JMenu search = JabRefFrame.subMenu(Localization.menuTitle("Search"));
        JMenu groups = JabRefFrame.subMenu(Localization.menuTitle("Groups"));
        JMenu bibtex = JabRefFrame.subMenu("&BibTeX");
        JMenu quality = JabRefFrame.subMenu(Localization.menuTitle("Quality"));
        JMenu view = JabRefFrame.subMenu(Localization.menuTitle("View"));
        JMenu tools = JabRefFrame.subMenu(Localization.menuTitle("Tools"));
        JMenu options = JabRefFrame.subMenu(Localization.menuTitle("Options"));
        newSpec = JabRefFrame.subMenu(Localization.menuTitle("New entry by type..."));
        JMenu helpMenu = JabRefFrame.subMenu(Localization.menuTitle("Help"));

        file.add(newBibtexDatabaseAction);
        file.add(newBiblatexDatabaseAction);
        file.add(getOpenDatabaseAction());
        file.add(mergeDatabaseAction);
        file.add(save);
        file.add(saveAs);
        file.add(saveAll);
        file.add(saveSelectedAs);
        file.add(saveSelectedAsPlain);
        file.addSeparator();
        file.add(importNew);
        file.add(importCurrent);
        file.add(exportAll);
        file.add(exportSelected);
        file.add(exportLinkedFiles);
        file.addSeparator();
        file.add(connectToSharedDatabaseAction);
        file.add(pullChangesFromSharedDatabase);
        file.addSeparator();
        file.add(synchronizeWithSharelatex);
        file.add(disconnectFromSharelatex);
        file.add(sendChangesToShareLatex);

        file.addSeparator();
        file.add(databaseProperties);
        file.add(editModeAction);
        file.addSeparator();

        file.add(fileHistory);
        file.addSeparator();
        file.add(closeDatabaseAction);
        file.add(quit);
        mb.add(file);

        edit.add(undo);
        edit.add(redo);

        edit.addSeparator();

        edit.add(cut);
        edit.add(copy);
        edit.add(paste);

        edit.addSeparator();

        edit.add(copyTitle);
        edit.add(copyKey);
        edit.add(copyCiteKey);
        edit.add(copyKeyAndTitle);
        edit.add(copyKeyAndLink);
        edit.add(copyPreview);
        edit.add(exportToClipboard);
        edit.add(sendAsEmail);

        edit.addSeparator();
        edit.add(mark);
        for (int i = 0; i < EntryMarker.MAX_MARKING_LEVEL; i++) {
            markSpecific.add(new MarkEntriesAction(this, i).getMenuItem());
        }
        edit.add(markSpecific);
        edit.add(unmark);
        edit.add(unmarkAll);
        edit.addSeparator();
=======
    private MenuBar createMenu() {
        ActionFactory factory = new ActionFactory(Globals.getKeyPrefs());
        Menu file = new Menu(Localization.lang("File"));
        Menu edit = new Menu(Localization.lang("Edit"));
        Menu library = new Menu(Localization.lang("Library"));
        Menu quality = new Menu(Localization.lang("Quality"));
        Menu view = new Menu(Localization.lang("View"));
        Menu tools = new Menu(Localization.lang("Tools"));
        Menu options = new Menu(Localization.lang("Options"));
        Menu help = new Menu(Localization.lang("Help"));

        file.getItems().addAll(
                factory.createSubMenu(StandardActions.NEW_LIBRARY,
                        factory.createMenuItem(StandardActions.NEW_LIBRARY_BIBTEX, new NewDatabaseAction(this, BibDatabaseMode.BIBTEX)),
                        factory.createMenuItem(StandardActions.NEW_LIBRARY_BIBLATEX, new NewDatabaseAction(this, BibDatabaseMode.BIBLATEX))),

                factory.createMenuItem(StandardActions.OPEN_LIBRARY, getOpenDatabaseAction()),
                fileHistory,
                factory.createMenuItem(StandardActions.SAVE_LIBRARY, new OldDatabaseCommandWrapper(Actions.SAVE, this, stateManager)),
                factory.createMenuItem(StandardActions.SAVE_LIBRARY_AS, new OldDatabaseCommandWrapper(Actions.SAVE_AS, this, stateManager)),
                factory.createMenuItem(StandardActions.SAVE_ALL, new SaveAllAction(this)),

                new SeparatorMenuItem(),

                factory.createSubMenu(StandardActions.IMPORT,
                        factory.createMenuItem(StandardActions.MERGE_DATABASE, new OldDatabaseCommandWrapper(Actions.MERGE_DATABASE, this, stateManager)), // TODO: merge with import
                        factory.createMenuItem(StandardActions.IMPORT_INTO_CURRENT_LIBRARY, new ImportCommand(this, false)),
                        factory.createMenuItem(StandardActions.IMPORT_INTO_NEW_LIBRARY, new ImportCommand(this, true))),

                factory.createSubMenu(StandardActions.EXPORT,
                        factory.createMenuItem(StandardActions.EXPORT_ALL, new ExportCommand(this, false, Globals.prefs)),
                        factory.createMenuItem(StandardActions.EXPORT_SELECTED, new ExportCommand(this, true, Globals.prefs)),
                        factory.createMenuItem(StandardActions.SAVE_SELECTED_AS_PLAIN_BIBTEX, new OldDatabaseCommandWrapper(Actions.SAVE_SELECTED_AS_PLAIN, this, stateManager))),

                factory.createMenuItem(StandardActions.CONNECT_TO_SHARED_DB, new ConnectToSharedDatabaseCommand(this)),
                factory.createMenuItem(StandardActions.PULL_CHANGES_FROM_SHARED_DB, new OldDatabaseCommandWrapper(Actions.PULL_CHANGES_FROM_SHARED_DATABASE, this, stateManager)),

                new SeparatorMenuItem(),

                factory.createMenuItem(StandardActions.CLOSE_LIBRARY, new CloseDatabaseAction()),
                factory.createMenuItem(StandardActions.QUIT, new CloseAction())
        );

        edit.getItems().addAll(
                factory.createMenuItem(StandardActions.UNDO, new OldDatabaseCommandWrapper(Actions.UNDO, this, stateManager)),
                factory.createMenuItem(StandardActions.REDO, new OldDatabaseCommandWrapper(Actions.REDO, this, stateManager)),

                new SeparatorMenuItem(),

                factory.createMenuItem(StandardActions.CUT, new EditAction(Actions.CUT)),

                factory.createMenuItem(StandardActions.COPY, new EditAction(Actions.COPY)),
                factory.createSubMenu(StandardActions.COPY_MORE,
                        factory.createMenuItem(StandardActions.COPY_TITLE, new OldDatabaseCommandWrapper(Actions.COPY_TITLE, this, stateManager)),
                        factory.createMenuItem(StandardActions.COPY_KEY, new OldDatabaseCommandWrapper(Actions.COPY_KEY, this, stateManager)),
                        factory.createMenuItem(StandardActions.COPY_CITE_KEY, new OldDatabaseCommandWrapper(Actions.COPY_CITE_KEY, this, stateManager)),
                        factory.createMenuItem(StandardActions.COPY_KEY_AND_TITLE, new OldDatabaseCommandWrapper(Actions.COPY_KEY_AND_TITLE, this, stateManager)),
                        factory.createMenuItem(StandardActions.COPY_KEY_AND_LINK, new OldDatabaseCommandWrapper(Actions.COPY_KEY_AND_LINK, this, stateManager)),
                        factory.createMenuItem(StandardActions.COPY_CITATION_PREVIEW, new OldDatabaseCommandWrapper(Actions.COPY_CITATION_HTML, this, stateManager)),
                        factory.createMenuItem(StandardActions.EXPORT_SELECTED_TO_CLIPBOARD, new ExportToClipboardAction(this, dialogService))),

                factory.createMenuItem(StandardActions.PASTE, new EditAction(Actions.PASTE)),

                new SeparatorMenuItem(),

                factory.createMenuItem(StandardActions.MANAGE_KEYWORDS, new ManageKeywordsAction(stateManager))
        );

>>>>>>> a76b8f3a
        if (Globals.prefs.getBoolean(JabRefPreferences.SPECIALFIELDSENABLED)) {
            boolean menuItemAdded = false;
            if (Globals.prefs.getBoolean(JabRefPreferences.SHOWCOLUMN_RANKING)) {
                edit.getItems().add(SpecialFieldMenuItemFactory.createSpecialFieldMenuForActiveDatabase(SpecialField.RANKING, factory, undoManager));
                menuItemAdded = true;
            }

            if (Globals.prefs.getBoolean(JabRefPreferences.SHOWCOLUMN_RELEVANCE)) {
                edit.getItems().add(SpecialFieldMenuItemFactory.getSpecialFieldSingleItemForActiveDatabase(SpecialField.RELEVANCE, factory));
                menuItemAdded = true;
            }

            if (Globals.prefs.getBoolean(JabRefPreferences.SHOWCOLUMN_QUALITY)) {
                edit.getItems().add(SpecialFieldMenuItemFactory.getSpecialFieldSingleItemForActiveDatabase(SpecialField.QUALITY, factory));
                menuItemAdded = true;
            }

            if (Globals.prefs.getBoolean(JabRefPreferences.SHOWCOLUMN_PRINTED)) {
                edit.getItems().add(SpecialFieldMenuItemFactory.getSpecialFieldSingleItemForActiveDatabase(SpecialField.PRINTED, factory));
                menuItemAdded = true;
            }

            if (Globals.prefs.getBoolean(JabRefPreferences.SHOWCOLUMN_PRIORITY)) {
                edit.getItems().add(SpecialFieldMenuItemFactory.createSpecialFieldMenuForActiveDatabase(SpecialField.PRIORITY, factory, undoManager));
                menuItemAdded = true;
            }

            if (Globals.prefs.getBoolean(JabRefPreferences.SHOWCOLUMN_READ)) {
                edit.getItems().add(SpecialFieldMenuItemFactory.createSpecialFieldMenuForActiveDatabase(SpecialField.READ_STATUS, factory, undoManager));
                menuItemAdded = true;
            }

            if (menuItemAdded) {
                edit.getItems().add(new SeparatorMenuItem());
            }
        }
        //@formatter:off
        library.getItems().addAll(
                factory.createMenuItem(StandardActions.NEW_ENTRY, new NewEntryAction(this, dialogService, Globals.prefs, stateManager)),
                factory.createMenuItem(StandardActions.DELETE_ENTRY, new OldDatabaseCommandWrapper(Actions.DELETE, this, stateManager)),

                new SeparatorMenuItem(),

                factory.createMenuItem(StandardActions.LIBRARY_PROPERTIES, new LibraryPropertiesAction(this, dialogService, stateManager)),
                factory.createMenuItem(StandardActions.EDIT_PREAMBLE, new PreambleEditor(stateManager, undoManager, this.getDialogService())),
                factory.createMenuItem(StandardActions.EDIT_STRINGS, new BibtexStringEditorAction(stateManager)),
                factory.createMenuItem(StandardActions.MANAGE_CITE_KEY_PATTERNS, new BibtexKeyPatternAction(this, stateManager)),
                factory.createMenuItem(StandardActions.MASS_SET_FIELDS, new MassSetFieldsAction(stateManager, dialogService, undoManager))
        );

        Menu lookupIdentifiers = factory.createSubMenu(StandardActions.LOOKUP_DOC_IDENTIFIER);
        for (IdFetcher<?> fetcher : WebFetchers.getIdFetchers(Globals.prefs.getImportFormatPreferences())) {
            LookupIdentifierAction<?> identifierAction = new LookupIdentifierAction<>(this, fetcher, stateManager, undoManager);
            lookupIdentifiers.getItems().add(factory.createMenuItem(identifierAction.getAction(), identifierAction));
        }

        quality.getItems().addAll(
                factory.createMenuItem(StandardActions.FIND_DUPLICATES, new DuplicateSearch(this, dialogService, stateManager)),
                factory.createMenuItem(StandardActions.MERGE_ENTRIES, new MergeEntriesAction(this, stateManager)),
                factory.createMenuItem(StandardActions.CHECK_INTEGRITY, new IntegrityCheckAction(this, stateManager, Globals.TASK_EXECUTOR)),
                factory.createMenuItem(StandardActions.CLEANUP_ENTRIES, new OldDatabaseCommandWrapper(Actions.CLEANUP, this, stateManager)),

                new SeparatorMenuItem(),

                factory.createMenuItem(StandardActions.SET_FILE_LINKS, new AutoLinkFilesAction(this, prefs, stateManager, undoManager, Globals.TASK_EXECUTOR))
        );

        // PushToApplication
        final PushToApplicationAction pushToApplicationAction = pushToApplicationsManager.getPushToApplicationAction();
        final MenuItem pushToApplicationMenuItem = factory.createMenuItem(pushToApplicationAction.getActionInformation(), pushToApplicationAction);
        pushToApplicationsManager.setMenuItem(pushToApplicationMenuItem);

        tools.getItems().addAll(
                factory.createMenuItem(StandardActions.PARSE_TEX, new ParseTexAction(stateManager)),
                factory.createMenuItem(StandardActions.NEW_SUB_LIBRARY_FROM_AUX, new NewSubLibraryAction(this, stateManager)),
                factory.createMenuItem(StandardActions.FIND_UNLINKED_FILES, new FindUnlinkedFilesAction(this, stateManager)),
                factory.createMenuItem(StandardActions.WRITE_XMP, new OldDatabaseCommandWrapper(Actions.WRITE_XMP, this, stateManager)),
                factory.createMenuItem(StandardActions.COPY_LINKED_FILES, new CopyFilesAction(stateManager, this.getDialogService())),
                factory.createMenuItem(StandardActions.EXTRACT_BIBTEX, new ExtractBibtexAction(stateManager)),

                new SeparatorMenuItem(),

                lookupIdentifiers,
                factory.createMenuItem(StandardActions.DOWNLOAD_FULL_TEXT, new OldDatabaseCommandWrapper(Actions.DOWNLOAD_FULL_TEXT, this, stateManager)),

                new SeparatorMenuItem(),

                factory.createMenuItem(StandardActions.GENERATE_CITE_KEYS, new OldDatabaseCommandWrapper(Actions.MAKE_KEY, this, stateManager)),
                factory.createMenuItem(StandardActions.REPLACE_ALL, new OldDatabaseCommandWrapper(Actions.REPLACE_ALL, this, stateManager)),
                factory.createMenuItem(StandardActions.SEND_AS_EMAIL, new OldDatabaseCommandWrapper(Actions.SEND_AS_EMAIL, this, stateManager)),
                pushToApplicationMenuItem,

                factory.createSubMenu(StandardActions.ABBREVIATE,
                        factory.createMenuItem(StandardActions.ABBREVIATE_ISO, new OldDatabaseCommandWrapper(Actions.ABBREVIATE_ISO, this, stateManager)),
                        factory.createMenuItem(StandardActions.ABBREVIATE_MEDLINE, new OldDatabaseCommandWrapper(Actions.ABBREVIATE_MEDLINE, this, stateManager))),

                factory.createMenuItem(StandardActions.UNABBREVIATE, new OldDatabaseCommandWrapper(Actions.UNABBREVIATE, this, stateManager))
        );

        SidePaneComponent webSearch = sidePaneManager.getComponent(SidePaneType.WEB_SEARCH);
        SidePaneComponent groups = sidePaneManager.getComponent(SidePaneType.GROUPS);
        SidePaneComponent openOffice = sidePaneManager.getComponent(SidePaneType.OPEN_OFFICE);

        view.getItems().add(new SeparatorMenuItem());
        view.setOnShowing(event -> {
            view.getItems().clear();
            view.getItems().addAll(
                    factory.createCheckMenuItem(webSearch.getToggleAction(), webSearch.getToggleCommand(), sidePaneManager.isComponentVisible(SidePaneType.WEB_SEARCH)),
                    factory.createCheckMenuItem(groups.getToggleAction(), groups.getToggleCommand(), sidePaneManager.isComponentVisible(SidePaneType.GROUPS)),
                    factory.createCheckMenuItem(openOffice.getToggleAction(), openOffice.getToggleCommand(), sidePaneManager.isComponentVisible(SidePaneType.OPEN_OFFICE)),

                    new SeparatorMenuItem(),

                    factory.createMenuItem(StandardActions.NEXT_PREVIEW_STYLE, new OldDatabaseCommandWrapper(Actions.NEXT_PREVIEW_STYLE, this, stateManager)),
                    factory.createMenuItem(StandardActions.PREVIOUS_PREVIEW_STYLE, new OldDatabaseCommandWrapper(Actions.PREVIOUS_PREVIEW_STYLE, this, stateManager)),

                    new SeparatorMenuItem(),

                    factory.createMenuItem(StandardActions.SHOW_PDF_VIEWER, new ShowDocumentViewerAction()),
                    factory.createMenuItem(StandardActions.EDIT_ENTRY, new OldDatabaseCommandWrapper(Actions.EDIT, this, stateManager)),
                    factory.createMenuItem(StandardActions.OPEN_CONSOLE, new OldDatabaseCommandWrapper(Actions.OPEN_CONSOLE, this, stateManager))
            );
        });

        options.getItems().addAll(
                factory.createMenuItem(StandardActions.SHOW_PREFS, new ShowPreferencesAction(this, Globals.TASK_EXECUTOR)),

                new SeparatorMenuItem(),

                factory.createMenuItem(StandardActions.SETUP_GENERAL_FIELDS, new SetupGeneralFieldsAction()),
                factory.createMenuItem(StandardActions.MANAGE_CUSTOM_IMPORTS, new ManageCustomImportsAction()),
                factory.createMenuItem(StandardActions.MANAGE_CUSTOM_EXPORTS, new ManageCustomExportsAction()),
                factory.createMenuItem(StandardActions.MANAGE_EXTERNAL_FILETYPES, new EditExternalFileTypesAction()),
                factory.createMenuItem(StandardActions.MANAGE_JOURNALS, new ManageJournalsAction()),
                factory.createMenuItem(StandardActions.CUSTOMIZE_KEYBINDING, new CustomizeKeyBindingAction()),
                factory.createMenuItem(StandardActions.MANAGE_PROTECTED_TERMS, new ManageProtectedTermsAction()),

                new SeparatorMenuItem(),

                factory.createMenuItem(StandardActions.MANAGE_CONTENT_SELECTORS, new ManageContentSelectorAction(this, stateManager))
                // TODO: Reenable customize entry types feature (https://github.com/JabRef/jabref/issues/4719)
                //factory.createMenuItem(StandardActions.CUSTOMIZE_ENTRY_TYPES, new CustomizeEntryAction(this)),
        );

        help.getItems().addAll(
                factory.createMenuItem(StandardActions.HELP, HelpAction.getMainHelpPageCommand()),
                factory.createMenuItem(StandardActions.OPEN_FORUM, new OpenBrowserAction("http://discourse.jabref.org/")),

                new SeparatorMenuItem(),

                factory.createMenuItem(StandardActions.ERROR_CONSOLE, new ErrorConsoleAction()),

                new SeparatorMenuItem(),

                factory.createMenuItem(StandardActions.SEARCH_FOR_UPDATES, new SearchForUpdateAction(Globals.BUILD_INFO, prefs.getVersionPreferences(), dialogService, Globals.TASK_EXECUTOR)),
                factory.createSubMenu(StandardActions.WEB_MENU,
                        factory.createMenuItem(StandardActions.OPEN_WEBPAGE, new OpenBrowserAction("https://jabref.org/")),
                        factory.createMenuItem(StandardActions.OPEN_BLOG, new OpenBrowserAction("https://blog.jabref.org/")),
                        factory.createMenuItem(StandardActions.OPEN_FACEBOOK, new OpenBrowserAction("https://www.facebook.com/JabRef/")),
                        factory.createMenuItem(StandardActions.OPEN_TWITTER, new OpenBrowserAction("https://twitter.com/jabref_org")),

                        new SeparatorMenuItem(),

                        factory.createMenuItem(StandardActions.FORK_ME, new OpenBrowserAction("https://github.com/JabRef/jabref")),
                        factory.createMenuItem(StandardActions.OPEN_DEV_VERSION_LINK, new OpenBrowserAction("https://builds.jabref.org/master/")),
                        factory.createMenuItem(StandardActions.OPEN_CHANGELOG, new OpenBrowserAction("https://github.com/JabRef/jabref/blob/master/CHANGELOG.md")),

                        new SeparatorMenuItem(),

                        factory.createMenuItem(StandardActions.DONATE, new OpenBrowserAction("https://donations.jabref.org"))

                ),
                factory.createMenuItem(StandardActions.ABOUT, new AboutAction())
        );

        //@formatter:on
        MenuBar menu = new MenuBar();
        menu.getStyleClass().add("mainMenu");
        menu.getMenus().addAll(
                file,
                edit,
                library,
                quality,
                tools,
                view,
                options,
                help);
        menu.setUseSystemMenuBar(true);
        return menu;
    }

    public void addParserResult(ParserResult pr, boolean focusPanel) {
        if (pr.toOpenTab()) {
            // Add the entries to the open tab.
            BasePanel panel = getCurrentBasePanel();
            if (panel == null) {
                // There is no open tab to add to, so we create a new tab:
                addTab(pr.getDatabaseContext(), focusPanel);
            } else {
                List<BibEntry> entries = new ArrayList<>(pr.getDatabase().getEntries());
                addImportedEntries(panel, entries);
            }
        } else {
            // only add tab if DB is not already open
            Optional<BasePanel> panel = getBasePanelList().stream()
                                                          .filter(p -> p.getBibDatabaseContext().getDatabasePath().equals(pr.getFile()))
                                                          .findFirst();

            if (panel.isPresent()) {
                tabbedPane.getSelectionModel().select(getTab(panel.get()));
            } else {
                addTab(pr.getDatabaseContext(), focusPanel);
            }
        }
    }

    /**
     * This method causes all open BasePanels to set up their tables anew. When called from PrefsDialog3, this updates
     * to the new settings.
     */
    public void setupAllTables() {
        // This action can be invoked without an open database, so
        // we have to check if we have one before trying to invoke
        // methods to execute changes in the preferences.

        // We want to notify all tabs about the changes to
        // avoid problems when changing the column set.
        for (int i = 0; i < tabbedPane.getTabs().size(); i++) {
            BasePanel bf = getBasePanelAt(i);

            // Update tables:
            if (bf.getDatabase() != null) {
                DefaultTaskExecutor.runInJavaFXThread(bf::setupMainPanel);
            }
        }
    }

    private List<String> collectDatabaseFilePaths() {
        List<String> dbPaths = new ArrayList<>(getBasePanelCount());

        for (BasePanel basePanel : getBasePanelList()) {
            try {
                // db file exists
                if (basePanel.getBibDatabaseContext().getDatabaseFile().isPresent()) {
                    dbPaths.add(basePanel.getBibDatabaseContext().getDatabaseFile().get().getCanonicalPath());
                } else {
                    dbPaths.add("");
                }
            } catch (IOException ex) {
                LOGGER.error("Invalid database file path: " + ex.getMessage());
            }
        }
        return dbPaths;
    }

    private List<String> getUniquePathParts() {
        List<String> dbPaths = collectDatabaseFilePaths();

        return FileUtil.uniquePathSubstrings(dbPaths);
    }

    public void updateAllTabTitles() {
        List<String> paths = getUniquePathParts();
        for (int i = 0; i < getBasePanelCount(); i++) {
            String uniqPath = paths.get(i);
            Optional<File> file = getBasePanelAt(i).getBibDatabaseContext().getDatabaseFile();

            if (file.isPresent()) {
                if (!uniqPath.equals(file.get().getName()) && uniqPath.contains(File.separator)) {
                    // remove filename
                    uniqPath = uniqPath.substring(0, uniqPath.lastIndexOf(File.separator));
                    tabbedPane.getTabs().get(i).setText(getBasePanelAt(i).getTabTitle() + " \u2014 " + uniqPath);
                } else {
                    // set original filename (again)
                    tabbedPane.getTabs().get(i).setText(getBasePanelAt(i).getTabTitle());
                }
            } else {
                tabbedPane.getTabs().get(i).setText(getBasePanelAt(i).getTabTitle());
            }
            tabbedPane.getTabs().get(i).setTooltip(new Tooltip(file.map(File::getAbsolutePath).orElse(null)));
        }
    }

    public void addTab(BasePanel basePanel, boolean raisePanel) {
        DefaultTaskExecutor.runInJavaFXThread(() -> {
            // add tab
            Tab newTab = new Tab(basePanel.getTabTitle(), basePanel);
            tabbedPane.getTabs().add(newTab);
            newTab.setOnCloseRequest(event -> {
                closeTab((BasePanel) newTab.getContent());
                event.consume();
            });

            // update all tab titles
            updateAllTabTitles();

            if (raisePanel) {
                tabbedPane.getSelectionModel().select(newTab);
            }

            // Register undo/redo listener
            basePanel.getUndoManager().registerListener(new UndoRedoEventManager());

            BibDatabaseContext context = basePanel.getBibDatabaseContext();

            if (readyForAutosave(context)) {
                AutosaveManager autosaver = AutosaveManager.start(context);
                autosaver.registerListener(new AutosaveUIManager(basePanel));
            }

            BackupManager.start(context, Globals.entryTypesManager, prefs);

            // Track opening
            trackOpenNewDatabase(basePanel);
        });
    }

    private void trackOpenNewDatabase(BasePanel basePanel) {
        Map<String, String> properties = new HashMap<>();
        Map<String, Double> measurements = new HashMap<>();
        measurements.put("NumberOfEntries", (double) basePanel.getBibDatabaseContext().getDatabase().getEntryCount());

        Globals.getTelemetryClient().ifPresent(client -> client.trackEvent("OpenNewDatabase", properties, measurements));
    }

    public BasePanel addTab(BibDatabaseContext databaseContext, boolean raisePanel) {
        Objects.requireNonNull(databaseContext);

        BasePanel bp = new BasePanel(this, BasePanelPreferences.from(Globals.prefs), databaseContext, ExternalFileTypes.getInstance());
        addTab(bp, raisePanel);
        return bp;
    }

    private boolean readyForAutosave(BibDatabaseContext context) {
        return ((context.getLocation() == DatabaseLocation.SHARED) ||
                ((context.getLocation() == DatabaseLocation.LOCAL) && Globals.prefs.getBoolean(JabRefPreferences.LOCAL_AUTO_SAVE)))
                &&
                context.getDatabaseFile().isPresent();
    }

    /**
     * Opens the import inspection dialog to let the user decide which of the given entries to import.
     *
     * @param panel   The BasePanel to add to.
     * @param entries The entries to add.
     */
    private void addImportedEntries(final BasePanel panel, final List<BibEntry> entries) {
        BackgroundTask<List<BibEntry>> task = BackgroundTask.wrap(() -> entries);
        ImportEntriesDialog dialog = new ImportEntriesDialog(panel.getBibDatabaseContext(), task);
        dialog.setTitle(Localization.lang("Import"));
        dialog.showAndWait();
    }

    public FileHistoryMenu getFileHistory() {
        return fileHistory;
    }

    /**
     * Set the visibility of the progress bar in the right end of the status line at the bottom of the frame.
     */
    public void setProgressBarVisible(final boolean visible) {
        progressBar.setVisible(visible);
    }

    /**
     * Sets the indeterminate status of the progress bar.
     * <p>
     */
    public void setProgressBarIndeterminate(final boolean value) {
        progressBar.setProgress(ProgressBar.INDETERMINATE_PROGRESS);
    }

    /**
     * Return a boolean, if the selected entry have file
     *
     * @param selectEntryList A selected entries list of the current base pane
     * @return true, if the selected entry contains file. false, if multiple entries are selected or the selected entry
     * doesn't contains file
     */
    private boolean isExistFile(List<BibEntry> selectEntryList) {
        if (selectEntryList.size() == 1) {
            BibEntry selectedEntry = selectEntryList.get(0);
            return selectedEntry.getField(StandardField.FILE).isPresent();
        }
        return false;
    }

    /**
     * Return a boolean, if the selected entry have url or doi
     *
     * @param selectEntryList A selected entries list of the current base pane
     * @return true, if the selected entry contains url or doi. false, if multiple entries are selected or the selected
     * entry doesn't contains url or doi
     */
    private boolean isExistURLorDOI(List<BibEntry> selectEntryList) {
        if (selectEntryList.size() == 1) {
            BibEntry selectedEntry = selectEntryList.get(0);
            return (selectedEntry.getField(StandardField.URL).isPresent() || selectedEntry.getField(StandardField.DOI).isPresent());
        }
        return false;
    }

    /**
     * Ask if the user really wants to close the given database
     *
     * @return true if the user choose to close the database
     */
    private boolean confirmClose(BasePanel panel) {
        String filename = panel.getBibDatabaseContext()
                               .getDatabasePath()
                               .map(Path::toAbsolutePath)
                               .map(Path::toString)
                               .orElse(GUIGlobals.UNTITLED_TITLE);

        ButtonType saveChanges = new ButtonType(Localization.lang("Save changes"), ButtonBar.ButtonData.YES);
        ButtonType discardChanges = new ButtonType(Localization.lang("Discard changes"), ButtonBar.ButtonData.NO);
        ButtonType cancel = new ButtonType(Localization.lang("Return to JabRef"), ButtonBar.ButtonData.CANCEL_CLOSE);

        Optional<ButtonType> response = dialogService.showCustomButtonDialogAndWait(Alert.AlertType.CONFIRMATION,
                Localization.lang("Save before closing"),
                Localization.lang("Library '%0' has changed.", filename),
                saveChanges, discardChanges, cancel);

        if (response.isPresent() && response.get().equals(saveChanges)) {
            // The user wants to save.
            try {
                SaveDatabaseAction saveAction = new SaveDatabaseAction(panel, Globals.prefs);
                if (saveAction.save()) {
                    // Saved, now exit.
                    return true;
                }
                // The action was either canceled or unsuccessful.
                dialogService.notify(Localization.lang("Unable to save library"));
            } catch (Throwable ex) {
                LOGGER.error("A problem occurred when trying to save the file", ex);
                dialogService.showErrorDialogAndWait(Localization.lang("Save library"), Localization.lang("Could not save file."), ex);
            }
            // Save was cancelled or an error occurred.
            return false;
        }
        return !response.isPresent() || !response.get().equals(cancel);
    }

    private void closeTab(BasePanel panel) {
        // empty tab without database
        if (panel == null) {
            return;
        }

        BibDatabaseContext context = panel.getBibDatabaseContext();

        if (panel.isModified() && (context.getLocation() == DatabaseLocation.LOCAL)) {
            if (confirmClose(panel)) {
                removeTab(panel);
            } else {
                return;
            }
        } else if (context.getLocation() == DatabaseLocation.SHARED) {
            context.convertToLocalDatabase();
            context.getDBMSSynchronizer().closeSharedDatabase();
            context.clearDBMSSynchronizer();
            removeTab(panel);
        } else {
            removeTab(panel);
        }
        AutosaveManager.shutdown(context);
        BackupManager.shutdown(context);
    }

    private void removeTab(BasePanel panel) {
        DefaultTaskExecutor.runInJavaFXThread(() -> {
            panel.cleanUp();
            tabbedPane.getTabs().remove(getTab(panel));
            setWindowTitle();
            dialogService.notify(Localization.lang("Closed library") + '.');
            // update tab titles
            updateAllTabTitles();
        });
    }

    public void closeCurrentTab() {
        removeTab(getCurrentBasePanel());
    }

    public OpenDatabaseAction getOpenDatabaseAction() {
        return new OpenDatabaseAction(this);
    }

    public SidePaneManager getSidePaneManager() {
        return sidePaneManager;
    }

    public PushToApplicationsManager getPushToApplicationsManager() {
        return pushToApplicationsManager;
    }

    public GlobalSearchBar getGlobalSearchBar() {
        return globalSearchBar;
    }

<<<<<<< HEAD
    private static class MyGlassPane extends JPanel {

        public MyGlassPane() {
            addKeyListener(new KeyAdapter() {
                // Nothing
            });
            addMouseListener(new MouseAdapter() {
                // Nothing
            });
            /*  infoLabel.setForeground(new Color(255, 100, 100, 124));

              setLayout(new BorderLayout());
              add(infoLabel, BorderLayout.CENTER);*/
            super.setCursor(
                    Cursor.getPredefinedCursor(Cursor.WAIT_CURSOR));
        }

        // Override isOpaque() to prevent the glasspane from hiding the window contents:
        @Override
        public boolean isOpaque() {
            return false;
        }
    }

    private class EditModeAction extends AbstractAction {

        public EditModeAction() {
            initName();
        }

        public void initName() {
            if (JabRefFrame.this.getCurrentBasePanel() == null) {
                putValue(Action.NAME, Localization.menuTitle("Switch to %0 mode", "BibTeX/biblatex"));
            } else {
                BibDatabaseMode mode = JabRefFrame.this.getCurrentBasePanel().getBibDatabaseContext().getMode();
                String modeName = mode.getOppositeMode().getFormattedName();
                putValue(Action.NAME, Localization.menuTitle("Switch to %0 mode", modeName));
            }
        }

        @Override
        public void actionPerformed(ActionEvent evt) {
            if (JabRefFrame.this.getCurrentBasePanel() == null) {
                return;
            }

            BibDatabaseMode newMode = JabRefFrame.this.getCurrentBasePanel().getBibDatabaseContext().getMode()
                    .getOppositeMode();
            JabRefFrame.this.getCurrentBasePanel().getBibDatabaseContext().setMode(newMode);
            JabRefFrame.this.refreshTitleAndTabs();

            initName();

            // update all elements in current base panel
            JabRefFrame.this.getCurrentBasePanel().hideBottomComponent();
            JabRefFrame.this.getCurrentBasePanel().updateEntryEditorIfShowing();
        }
=======
    public CountingUndoManager getUndoManager() {
        return undoManager;
>>>>>>> a76b8f3a
    }

    public DialogService getDialogService() {
        return dialogService;
    }

    /**
     * The action concerned with closing the window.
     */
    private class CloseAction extends SimpleCommand {

        @Override
        public void execute() {
            quit();
<<<<<<< HEAD
            Platform.exit();
        }
    }

    private class ShowPrefsAction extends MnemonicAwareAction {

        public ShowPrefsAction() {
            super(IconTheme.JabRefIcon.PREFERENCES.getIcon());
            putValue(Action.NAME, Localization.menuTitle("Preferences"));
            putValue(Action.SHORT_DESCRIPTION, Localization.lang("Preferences"));
        }

        @Override
        public void actionPerformed(ActionEvent e) {
            showPreferencesDialog();
        }
    }

    private class ChangeTabAction extends MnemonicAwareAction {

        private final boolean next;

        public ChangeTabAction(boolean next) {
            putValue(Action.NAME, next ? Localization.menuTitle("Next tab") : Localization.menuTitle("Previous tab"));
            this.next = next;
            putValue(Action.ACCELERATOR_KEY,
                    next ? Globals.getKeyPrefs().getKey(KeyBinding.NEXT_TAB) : Globals.getKeyPrefs().getKey(KeyBinding.PREVIOUS_TAB));
        }

        @Override
        public void actionPerformed(ActionEvent e) {
            int i = tabbedPane.getSelectedIndex();
            int newI = next ? i + 1 : i - 1;
            if (newI < 0) {
                newI = tabbedPane.getTabCount() - 1;
            }
            if (newI == tabbedPane.getTabCount()) {
                newI = 0;
            }
            tabbedPane.setSelectedIndex(newI);
=======
>>>>>>> a76b8f3a
        }
    }

    /**
     * Class for handling general actions; cut, copy and paste. The focused component is kept track of by
     * Globals.focusListener, and we call the action stored under the relevant name in its action map.
     */
    private class EditAction extends SimpleCommand {

        private final Actions command;

        public EditAction(Actions command) {
            this.command = command;
        }

        @Override
        public String toString() {
            return this.command.toString();
        }

        @Override
        public void execute() {
            Node focusOwner = mainStage.getScene().getFocusOwner();
            if (focusOwner != null) {
                if (focusOwner instanceof TextInputControl) {
                    // Focus is on text field -> copy/paste/cut selected text
                    TextInputControl textInput = (TextInputControl) focusOwner;
                    switch (command) {
                        case COPY:
                            textInput.copy();
                            break;
                        case CUT:
                            textInput.cut();
                            break;
                        case PASTE:
                            // handled by FX in TextInputControl#paste
                            break;
                        default:
                            throw new IllegalStateException("Only cut/copy/paste supported but got " + command);
                    }
                } else {
                    // Not sure what is selected -> copy/paste/cut selected entries
                    switch (command) {
                        case COPY:
                            getCurrentBasePanel().copy();
                            break;
                        case CUT:
                            getCurrentBasePanel().cut();
                            break;
                        case PASTE:
                            // handled by FX in TextInputControl#paste
                            break;
                        default:
                            throw new IllegalStateException("Only cut/copy/paste supported but got " + command);
                    }
                }
            }
        }
    }

    private void setDefaultTableFontSize() {
        GUIGlobals.setFont(Globals.prefs.getIntDefault(JabRefPreferences.FONT_SIZE));
        for (BasePanel basePanel : getBasePanelList()) {
            basePanel.updateTableFont();
        }
        dialogService.notify(Localization.lang("Table font size is %0", String.valueOf(GUIGlobals.currentFont.getSize())));
    }

    private void increaseTableFontSize() {
        GUIGlobals.setFont(GUIGlobals.currentFont.getSize() + 1);
        for (BasePanel basePanel : getBasePanelList()) {
            basePanel.updateTableFont();
        }
        dialogService.notify(Localization.lang("Table font size is %0", String.valueOf(GUIGlobals.currentFont.getSize())));
    }

    private void decreaseTableFontSize() {
        double currentSize = GUIGlobals.currentFont.getSize();
        if (currentSize < 2) {
            return;
        }
        GUIGlobals.setFont(currentSize - 1);
        for (BasePanel basePanel : getBasePanelList()) {
            basePanel.updateTableFont();
        }
        dialogService.notify(Localization.lang("Table font size is %0", String.valueOf(GUIGlobals.currentFont.getSize())));
    }

    private class CloseDatabaseAction extends SimpleCommand {

        @Override
        public void execute() {
            closeTab(getCurrentBasePanel());
        }
    }

    private class UndoRedoEventManager {

        @Subscribe
        public void listen(UndoRedoEvent event) {
            updateTexts(event);
            JabRefFrame.this.getCurrentBasePanel().updateEntryEditorIfShowing();
        }

        @Subscribe
        public void listen(AddUndoableActionEvent event) {
            updateTexts(event);
        }

        private void updateTexts(UndoChangeEvent event) {
            /* TODO
            SwingUtilities.invokeLater(() -> {
                undo.putValue(Action.SHORT_DESCRIPTION, event.getUndoDescription());
                undo.setEnabled(event.isCanUndo());
                redo.putValue(Action.SHORT_DESCRIPTION, event.getRedoDescription());
                redo.setEnabled(event.isCanRedo());
            });
            */
        }
    }

    public Action getSynchronizeWithSharelatexAction() {
        return synchronizeWithSharelatex;
    }

    public AbstractAction getDisconnectFromSharelatexAction() {
        return disconnectFromSharelatex;
    }

}<|MERGE_RESOLUTION|>--- conflicted
+++ resolved
@@ -48,26 +48,6 @@
 import org.jabref.JabRefExecutorService;
 import org.jabref.gui.actions.ActionFactory;
 import org.jabref.gui.actions.Actions;
-<<<<<<< HEAD
-import org.jabref.gui.actions.AutoLinkFilesAction;
-import org.jabref.gui.actions.ConnectToSharedDatabaseAction;
-import org.jabref.gui.actions.DisconnectFromSharelatexAction;
-import org.jabref.gui.actions.ErrorConsoleAction;
-import org.jabref.gui.actions.IntegrityCheckAction;
-import org.jabref.gui.actions.LookupIdentifierAction;
-import org.jabref.gui.actions.ManageKeywordsAction;
-import org.jabref.gui.actions.MassSetFieldAction;
-import org.jabref.gui.actions.MnemonicAwareAction;
-import org.jabref.gui.actions.NewDatabaseAction;
-import org.jabref.gui.actions.NewEntryAction;
-import org.jabref.gui.actions.NewSubDatabaseAction;
-import org.jabref.gui.actions.OpenBrowserAction;
-import org.jabref.gui.actions.SearchForUpdateAction;
-import org.jabref.gui.actions.SendChangesToShareLatexAction;
-import org.jabref.gui.actions.SortTabsAction;
-import org.jabref.gui.actions.SynchronizeWithShareLatexAction;
-import org.jabref.gui.bibtexkeypattern.BibtexKeyPatternDialog;
-=======
 import org.jabref.gui.actions.OldDatabaseCommandWrapper;
 import org.jabref.gui.actions.SimpleCommand;
 import org.jabref.gui.actions.StandardActions;
@@ -75,7 +55,6 @@
 import org.jabref.gui.bibtexextractor.ExtractBibtexAction;
 import org.jabref.gui.bibtexkeypattern.BibtexKeyPatternAction;
 import org.jabref.gui.contentselector.ManageContentSelectorAction;
->>>>>>> a76b8f3a
 import org.jabref.gui.copyfiles.CopyFilesAction;
 import org.jabref.gui.customizefields.SetupGeneralFieldsAction;
 import org.jabref.gui.dialogs.AutosaveUIManager;
@@ -156,13 +135,7 @@
 /**
  * The main window of the application.
  */
-<<<<<<< HEAD
-public class JabRefFrame extends JFrame implements OutputPrinter {
-
-    private static final Logger LOGGER = LoggerFactory.getLogger(JabRefFrame.class);
-=======
 public class JabRefFrame extends BorderPane {
->>>>>>> a76b8f3a
 
     // Frame titles.
     public static final String FRAME_TITLE = "JabRef";
@@ -172,298 +145,6 @@
     private final SplitPane splitPane = new SplitPane();
     private final JabRefPreferences prefs = Globals.prefs;
     private final GlobalSearchBar globalSearchBar = new GlobalSearchBar(this);
-<<<<<<< HEAD
-    private final JMenuBar mb = new JMenuBar();
-    private final JLabel statusLine = new JLabel("", SwingConstants.LEFT);
-    private final JLabel statusLabel = new JLabel(
-            Localization.lang("Status")
-                    + ':',
-            SwingConstants.LEFT);
-    private final JProgressBar progressBar = new JProgressBar();
-    private final FileHistoryMenu fileHistory = new FileHistoryMenu(prefs, this);
-    private final OpenDatabaseAction open = new OpenDatabaseAction(this, true);
-    private final EditModeAction editModeAction = new EditModeAction();
-
-    // Here we instantiate menu/toolbar actions. Actions regarding
-    // the currently open database are defined as a GeneralAction
-    // with a unique command string. This causes the appropriate
-    // BasePanel's runCommand() method to be called with that command.
-    // Note: GeneralAction's constructor automatically gets translations
-    // for the name and message strings.
-    private final AbstractAction quit = new CloseAction();
-    private final AbstractAction keyBindingAction = new KeyBindingAction();
-    private final AbstractAction newBibtexDatabaseAction = new NewDatabaseAction(this, BibDatabaseMode.BIBTEX);
-    private final AbstractAction newBiblatexDatabaseAction = new NewDatabaseAction(this, BibDatabaseMode.BIBLATEX);
-    private final AbstractAction connectToSharedDatabaseAction = new ConnectToSharedDatabaseAction(this);
-
-    private final AbstractAction synchronizeWithSharelatex = new SynchronizeWithShareLatexAction();
-    private final AbstractAction sendChangesToShareLatex = new SendChangesToShareLatexAction();
-    private final AbstractAction disconnectFromSharelatex = new DisconnectFromSharelatexAction();
-
-    private final AbstractAction newSubDatabaseAction = new NewSubDatabaseAction(this);
-    private final AbstractAction jabrefWebPageAction = new OpenBrowserAction("https://jabref.org",
-            Localization.menuTitle("Website"), Localization.lang("Opens JabRef's website"),
-            IconTheme.getImage("about"), IconTheme.getImage("about"));
-    private final AbstractAction jabrefFacebookAction = new OpenBrowserAction("https://www.facebook.com/JabRef/",
-            "Facebook", Localization.lang("Opens JabRef's Facebook page"),
-            IconTheme.JabRefIcon.FACEBOOK.getSmallIcon(), IconTheme.JabRefIcon.FACEBOOK.getIcon());
-    private final AbstractAction jabrefTwitterAction = new OpenBrowserAction("https://twitter.com/jabref_org",
-            "Twitter", Localization.lang("Opens JabRef's Twitter page"),
-            IconTheme.JabRefIcon.TWITTER.getSmallIcon(), IconTheme.JabRefIcon.TWITTER.getIcon());
-    private final AbstractAction jabrefBlogAction = new OpenBrowserAction("https://blog.jabref.org/",
-            Localization.menuTitle("Blog"), Localization.lang("Opens JabRef's blog"),
-            IconTheme.JabRefIcon.BLOG.getSmallIcon(), IconTheme.JabRefIcon.BLOG.getIcon());
-    private final AbstractAction developmentVersionAction = new OpenBrowserAction("https://builds.jabref.org/master/",
-            Localization.menuTitle("Development version"),
-            Localization.lang("Opens a link where the current development version can be downloaded"));
-    private final AbstractAction changeLogAction = new OpenBrowserAction(
-            "https://github.com/JabRef/jabref/blob/master/CHANGELOG.md", Localization.menuTitle("View change log"),
-            Localization.lang("See what has been changed in the JabRef versions"));
-    private final AbstractAction forkMeOnGitHubAction = new OpenBrowserAction("https://github.com/JabRef/jabref",
-            Localization.menuTitle("Fork me on GitHub"), Localization.lang("Opens JabRef's GitHub page"), IconTheme.JabRefIcon.GITHUB.getSmallIcon(), IconTheme.JabRefIcon.GITHUB.getIcon());
-    private final AbstractAction donationAction = new OpenBrowserAction("https://donations.jabref.org",
-            Localization.menuTitle("Donate to JabRef"), Localization.lang("Donate to JabRef"), IconTheme.JabRefIcon.DONATE.getSmallIcon(), IconTheme.JabRefIcon.DONATE.getIcon());
-    private final AbstractAction openForumAction = new OpenBrowserAction("http://discourse.jabref.org/",
-            Localization.menuTitle("Online help forum"), Localization.lang("Online help forum"), IconTheme.JabRefIcon.FORUM.getSmallIcon(), IconTheme.JabRefIcon.FORUM.getIcon());
-    private final AbstractAction help = new HelpAction(Localization.menuTitle("Online help"), Localization.lang("Online help"),
-            HelpFile.CONTENTS, Globals.getKeyPrefs().getKey(KeyBinding.HELP));
-    private final AbstractAction about = new AboutAction(Localization.menuTitle("About JabRef"), Localization.lang("About JabRef"),
-            IconTheme.getImage("about"));
-    private final AbstractAction editEntry = new GeneralAction(Actions.EDIT, Localization.menuTitle("Edit entry"),
-            Localization.lang("Edit entry"), Globals.getKeyPrefs().getKey(KeyBinding.EDIT_ENTRY), IconTheme.JabRefIcon.EDIT_ENTRY.getIcon());
-    private final AbstractAction focusTable = new GeneralAction(Actions.FOCUS_TABLE,
-            Localization.menuTitle("Focus entry table"),
-            Localization.lang("Move the keyboard focus to the entry table"), Globals.getKeyPrefs().getKey(KeyBinding.FOCUS_ENTRY_TABLE));
-    private final AbstractAction save = new GeneralAction(Actions.SAVE, Localization.menuTitle("Save library"),
-            Localization.lang("Save library"), Globals.getKeyPrefs().getKey(KeyBinding.SAVE_DATABASE), IconTheme.JabRefIcon.SAVE.getIcon());
-    private final AbstractAction saveAs = new GeneralAction(Actions.SAVE_AS,
-            Localization.menuTitle("Save library as..."), Localization.lang("Save library as..."),
-            Globals.getKeyPrefs().getKey(KeyBinding.SAVE_DATABASE_AS));
-    private final AbstractAction saveAll = new SaveAllAction(JabRefFrame.this);
-    private final AbstractAction saveSelectedAs = new GeneralAction(Actions.SAVE_SELECTED_AS,
-            Localization.menuTitle("Save selected as..."), Localization.lang("Save selected as..."));
-    private final AbstractAction saveSelectedAsPlain = new GeneralAction(Actions.SAVE_SELECTED_AS_PLAIN,
-            Localization.menuTitle("Save selected as plain BibTeX..."),
-            Localization.lang("Save selected as plain BibTeX..."));
-    private final AbstractAction importCurrent = ImportFormats.getImportAction(this, false);
-    private final AbstractAction importNew = ImportFormats.getImportAction(this, true);
-    private final AbstractAction sortTabs = new SortTabsAction(this);
-    private final AbstractAction undo = new GeneralAction(Actions.UNDO, Localization.menuTitle("Undo"),
-            Localization.lang("Undo"), Globals.getKeyPrefs().getKey(KeyBinding.UNDO), IconTheme.JabRefIcon.UNDO.getIcon());
-    private final AbstractAction redo = new GeneralAction(Actions.REDO, Localization.menuTitle("Redo"),
-            Localization.lang("Redo"), Globals.getKeyPrefs().getKey(KeyBinding.REDO), IconTheme.JabRefIcon.REDO.getIcon());
-    private final AbstractAction forward = new GeneralAction(Actions.FORWARD, Localization.menuTitle("Forward"),
-            Localization.lang("Forward"), Globals.getKeyPrefs().getKey(KeyBinding.FORWARD), IconTheme.JabRefIcon.RIGHT.getIcon());
-    private final AbstractAction back = new GeneralAction(Actions.BACK, Localization.menuTitle("Back"),
-            Localization.lang("Back"), Globals.getKeyPrefs().getKey(KeyBinding.BACK), IconTheme.JabRefIcon.LEFT.getIcon());
-    private final AbstractAction deleteEntry = new GeneralAction(Actions.DELETE, Localization.menuTitle("Delete entry"),
-            Localization.lang("Delete entry"), Globals.getKeyPrefs().getKey(KeyBinding.DELETE_ENTRY), IconTheme.JabRefIcon.DELETE_ENTRY.getIcon());
-    private final AbstractAction copy = new EditAction(Actions.COPY, Localization.menuTitle("Copy"),
-            Localization.lang("Copy"), Globals.getKeyPrefs().getKey(KeyBinding.COPY), IconTheme.JabRefIcon.COPY.getIcon());
-    private final AbstractAction paste = new EditAction(Actions.PASTE, Localization.menuTitle("Paste"),
-            Localization.lang("Paste"), Globals.getKeyPrefs().getKey(KeyBinding.PASTE), IconTheme.JabRefIcon.PASTE.getIcon());
-    private final AbstractAction cut = new EditAction(Actions.CUT, Localization.menuTitle("Cut"),
-            Localization.lang("Cut"), Globals.getKeyPrefs().getKey(KeyBinding.CUT), IconTheme.JabRefIcon.CUT.getIcon());
-    private final AbstractAction openConsole = new GeneralAction(Actions.OPEN_CONSOLE,
-            Localization.menuTitle("Open terminal here"),
-            Localization.lang("Open terminal here"),
-            Globals.getKeyPrefs().getKey(KeyBinding.OPEN_CONSOLE),
-            IconTheme.JabRefIcon.CONSOLE.getIcon());
-    private final AbstractAction pullChangesFromSharedDatabase = new GeneralAction(Actions.PULL_CHANGES_FROM_SHARED_DATABASE,
-            Localization.menuTitle("Pull changes from shared database"),
-            Localization.lang("Pull changes from shared database"),
-            Globals.getKeyPrefs().getKey(KeyBinding.PULL_CHANGES_FROM_SHARED_DATABASE),
-            IconTheme.JabRefIcon.PULL.getIcon());
-    private final AbstractAction mark = new GeneralAction(Actions.MARK_ENTRIES, Localization.menuTitle("Mark entries"),
-            Localization.lang("Mark entries"), Globals.getKeyPrefs().getKey(KeyBinding.MARK_ENTRIES), IconTheme.JabRefIcon.MARK_ENTRIES.getIcon());
-    private final JMenu markSpecific = JabRefFrame.subMenu(Localization.menuTitle("Mark specific color"));
-    private final AbstractAction unmark = new GeneralAction(Actions.UNMARK_ENTRIES,
-            Localization.menuTitle("Unmark entries"), Localization.lang("Unmark entries"),
-            Globals.getKeyPrefs().getKey(KeyBinding.UNMARK_ENTRIES), IconTheme.JabRefIcon.UNMARK_ENTRIES.getIcon());
-    private final AbstractAction unmarkAll = new GeneralAction(Actions.UNMARK_ALL, Localization.menuTitle("Unmark all"));
-    private final AbstractAction toggleRelevance = new GeneralAction(
-            new SpecialFieldValueViewModel(SpecialField.RELEVANCE.getValues().get(0)).getActionName(),
-            new SpecialFieldValueViewModel(SpecialField.RELEVANCE.getValues().get(0)).getMenuString(),
-            new SpecialFieldValueViewModel(SpecialField.RELEVANCE.getValues().get(0)).getToolTipText(),
-            IconTheme.JabRefIcon.RELEVANCE.getIcon());
-    private final AbstractAction toggleQualityAssured = new GeneralAction(
-            new SpecialFieldValueViewModel(SpecialField.QUALITY.getValues().get(0)).getActionName(),
-            new SpecialFieldValueViewModel(SpecialField.QUALITY.getValues().get(0)).getMenuString(),
-            new SpecialFieldValueViewModel(SpecialField.QUALITY.getValues().get(0)).getToolTipText(),
-            IconTheme.JabRefIcon.QUALITY_ASSURED.getIcon());
-    private final AbstractAction togglePrinted = new GeneralAction(
-            new SpecialFieldValueViewModel(SpecialField.PRINTED.getValues().get(0)).getActionName(),
-            new SpecialFieldValueViewModel(SpecialField.PRINTED.getValues().get(0)).getMenuString(),
-            new SpecialFieldValueViewModel(SpecialField.PRINTED.getValues().get(0)).getToolTipText(),
-            IconTheme.JabRefIcon.PRINTED.getIcon());
-    private final AbstractAction normalSearch = new GeneralAction(Actions.SEARCH, Localization.menuTitle("Search"),
-            Localization.lang("Search"), Globals.getKeyPrefs().getKey(KeyBinding.SEARCH), IconTheme.JabRefIcon.SEARCH.getIcon());
-    private final AbstractAction manageSelectors = new GeneralAction(Actions.MANAGE_SELECTORS,
-            Localization.menuTitle("Manage content selectors"));
-    private final AbstractAction copyPreview = new GeneralAction(Actions.COPY_CITATION_HTML, Localization.lang("Copy preview"),
-            Globals.getKeyPrefs().getKey(KeyBinding.COPY_PREVIEW));
-    private final AbstractAction copyTitle = new GeneralAction(Actions.COPY_TITLE, Localization.menuTitle("Copy title"),
-            Globals.getKeyPrefs().getKey(KeyBinding.COPY_TITLE));
-    private final AbstractAction copyKey = new GeneralAction(Actions.COPY_KEY, Localization.menuTitle("Copy BibTeX key"),
-            Globals.getKeyPrefs().getKey(KeyBinding.COPY_BIBTEX_KEY));
-    private final AbstractAction copyCiteKey = new GeneralAction(Actions.COPY_CITE_KEY, Localization.menuTitle(
-            "Copy \\cite{BibTeX key}"),
-            Globals.getKeyPrefs().getKey(KeyBinding.COPY_CITE_BIBTEX_KEY));
-    private final AbstractAction copyKeyAndTitle = new GeneralAction(Actions.COPY_KEY_AND_TITLE,
-            Localization.menuTitle("Copy BibTeX key and title"),
-            Globals.getKeyPrefs().getKey(KeyBinding.COPY_BIBTEX_KEY_AND_TITLE));
-    private final AbstractAction copyKeyAndLink = new GeneralAction(Actions.COPY_KEY_AND_LINK,
-            Localization.menuTitle("Copy BibTeX key and link"),
-            Globals.getKeyPrefs().getKey(KeyBinding.COPY_BIBTEX_KEY_AND_LINK));
-    private final AbstractAction mergeDatabaseAction = new GeneralAction(Actions.MERGE_DATABASE,
-            Localization.menuTitle("Append library"),
-            Localization.lang("Append contents from a BibTeX library into the currently viewed library"));
-    private final AbstractAction selectAll = new GeneralAction(Actions.SELECT_ALL, Localization.menuTitle("Select all"),
-            Globals.getKeyPrefs().getKey(KeyBinding.SELECT_ALL));
-    private final AbstractAction replaceAll = new GeneralAction(Actions.REPLACE_ALL,
-            Localization.menuTitle("Replace string") + ELLIPSES, Globals.getKeyPrefs().getKey(KeyBinding.REPLACE_STRING));
-    private final AbstractAction editPreamble = new GeneralAction(Actions.EDIT_PREAMBLE,
-            Localization.menuTitle("Edit preamble"),
-            Localization.lang("Edit preamble"));
-    private final AbstractAction editStrings = new GeneralAction(Actions.EDIT_STRINGS,
-            Localization.menuTitle("Edit strings"),
-            Localization.lang("Edit strings"),
-            Globals.getKeyPrefs().getKey(KeyBinding.EDIT_STRINGS),
-            IconTheme.JabRefIcon.EDIT_STRINGS.getIcon());
-    private final AbstractAction customizeAction = new CustomizeEntryTypeAction();
-    private final Action toggleToolbar = enableToggle(new AbstractAction(Localization.menuTitle("Hide/show toolbar")) {
-
-        {
-            putValue(Action.SHORT_DESCRIPTION, Localization.lang("Hide/show toolbar"));
-        }
-
-        @Override
-        public void actionPerformed(ActionEvent e) {
-            tlb.setVisible(!tlb.isVisible());
-        }
-    });
-    private final AbstractAction showPdvViewer = new ShowDocumentViewerAction();
-    private final AbstractAction addToGroup = new GeneralAction(Actions.ADD_TO_GROUP, Localization.lang("Add to group") + ELLIPSES);
-    private final AbstractAction removeFromGroup = new GeneralAction(Actions.REMOVE_FROM_GROUP,
-            Localization.lang("Remove from group") + ELLIPSES);
-    private final AbstractAction moveToGroup = new GeneralAction(Actions.MOVE_TO_GROUP, Localization.lang("Move to group") + ELLIPSES);
-    private final Action togglePreview = enableToggle(new GeneralAction(Actions.TOGGLE_PREVIEW,
-            Localization.menuTitle("Toggle entry preview"),
-            Localization.lang("Toggle entry preview"),
-            Globals.getKeyPrefs().getKey(KeyBinding.TOGGLE_ENTRY_PREVIEW),
-            IconTheme.JabRefIcon.TOGGLE_ENTRY_PREVIEW.getIcon()));
-    private final AbstractAction nextPreviewStyle = new GeneralAction(Actions.NEXT_PREVIEW_STYLE,
-            Localization.menuTitle("Next preview layout"),
-            Globals.getKeyPrefs().getKey(KeyBinding.NEXT_PREVIEW_LAYOUT));
-    private final AbstractAction previousPreviewStyle = new GeneralAction(Actions.PREVIOUS_PREVIEW_STYLE,
-            Localization.menuTitle("Previous preview layout"),
-            Globals.getKeyPrefs().getKey(KeyBinding.PREVIOUS_PREVIEW_LAYOUT));
-    private final AbstractAction makeKeyAction = new GeneralAction(Actions.MAKE_KEY,
-            Localization.menuTitle("Autogenerate BibTeX keys"),
-            Localization.lang("Autogenerate BibTeX keys"),
-            Globals.getKeyPrefs().getKey(KeyBinding.AUTOGENERATE_BIBTEX_KEYS),
-            IconTheme.JabRefIcon.MAKE_KEY.getIcon());
-    private final AbstractAction writeXmpAction = new GeneralAction(Actions.WRITE_XMP,
-            Localization.menuTitle("Write XMP-metadata to PDFs"),
-            Localization.lang("Will write XMP-metadata to the PDFs linked from selected entries."),
-            Globals.getKeyPrefs().getKey(KeyBinding.WRITE_XMP));
-    private final AbstractAction openFolder = new GeneralAction(Actions.OPEN_FOLDER,
-            Localization.menuTitle("Open folder"), Localization.lang("Open folder"),
-            Globals.getKeyPrefs().getKey(KeyBinding.OPEN_FOLDER));
-    private final AbstractAction openFile = new GeneralAction(Actions.OPEN_EXTERNAL_FILE,
-            Localization.menuTitle("Open file"),
-            Localization.lang("Open file"),
-            Globals.getKeyPrefs().getKey(KeyBinding.OPEN_FILE),
-            IconTheme.JabRefIcon.FILE.getIcon());
-    private final AbstractAction openUrl = new GeneralAction(Actions.OPEN_URL,
-            Localization.menuTitle("Open URL or DOI"),
-            Localization.lang("Open URL or DOI"),
-            Globals.getKeyPrefs().getKey(KeyBinding.OPEN_URL_OR_DOI),
-            IconTheme.JabRefIcon.WWW.getIcon());
-    private final AbstractAction dupliCheck = new GeneralAction(Actions.DUPLI_CHECK,
-            Localization.menuTitle("Find duplicates"), IconTheme.JabRefIcon.FIND_DUPLICATES.getIcon());
-    private final AbstractAction plainTextImport = new GeneralAction(Actions.PLAIN_TEXT_IMPORT,
-            Localization.menuTitle("New entry from plain text") + ELLIPSES,
-            Globals.getKeyPrefs().getKey(KeyBinding.NEW_FROM_PLAIN_TEXT));
-    private final AbstractAction customExpAction = new CustomizeExportsAction();
-    private final AbstractAction customImpAction = new CustomizeImportsAction();
-    private final AbstractAction customFileTypesAction = ExternalFileTypeEditor.getAction(this);
-    private final AbstractAction exportToClipboard = new GeneralAction(Actions.EXPORT_TO_CLIPBOARD,
-            Localization.menuTitle("Export selected entries to clipboard"),
-            IconTheme.JabRefIcon.EXPORT_TO_CLIPBOARD.getIcon());
-    private final AbstractAction autoSetFile = new GeneralAction(Actions.AUTO_SET_FILE,
-            Localization.lang("Synchronize file links") + ELLIPSES,
-            Globals.getKeyPrefs().getKey(KeyBinding.SYNCHRONIZE_FILES));
-    private final AbstractAction abbreviateMedline = new GeneralAction(Actions.ABBREVIATE_MEDLINE,
-            Localization.menuTitle("Abbreviate journal names (MEDLINE)"),
-            Localization.lang("Abbreviate journal names of the selected entries (MEDLINE abbreviation)"));
-    private final AbstractAction abbreviateIso = new GeneralAction(Actions.ABBREVIATE_ISO,
-            Localization.menuTitle("Abbreviate journal names (ISO)"),
-            Localization.lang("Abbreviate journal names of the selected entries (ISO abbreviation)"),
-            Globals.getKeyPrefs().getKey(KeyBinding.ABBREVIATE));
-    private final AbstractAction unabbreviate = new GeneralAction(Actions.UNABBREVIATE,
-            Localization.menuTitle("Unabbreviate journal names"),
-            Localization.lang("Unabbreviate journal names of the selected entries"),
-            Globals.getKeyPrefs().getKey(KeyBinding.UNABBREVIATE));
-    private final AbstractAction exportLinkedFiles = new CopyFilesAction();
-    private final AbstractAction manageJournals = new ManageJournalsAction();
-    private final AbstractAction databaseProperties = new DatabasePropertiesAction();
-    private final AbstractAction bibtexKeyPattern = new BibtexKeyPatternAction();
-    private final AbstractAction errorConsole = new ErrorConsoleAction();
-    private final AbstractAction cleanupEntries = new GeneralAction(Actions.CLEANUP,
-            Localization.menuTitle("Cleanup entries") + ELLIPSES,
-            Localization.lang("Cleanup entries"),
-            Globals.getKeyPrefs().getKey(KeyBinding.CLEANUP),
-            IconTheme.JabRefIcon.CLEANUP_ENTRIES.getIcon());
-    private final AbstractAction mergeEntries = new GeneralAction(Actions.MERGE_ENTRIES,
-            Localization.menuTitle("Merge entries") + ELLIPSES,
-            Localization.lang("Merge entries"),
-            IconTheme.JabRefIcon.MERGE_ENTRIES.getIcon());
-    private final AbstractAction downloadFullText = new GeneralAction(Actions.DOWNLOAD_FULL_TEXT,
-            Localization.menuTitle("Look up full text documents"),
-            Globals.getKeyPrefs().getKey(KeyBinding.DOWNLOAD_FULL_TEXT));
-    private final AbstractAction increaseFontSize = new IncreaseTableFontSizeAction();
-    private final AbstractAction defaultFontSize = new DefaultTableFontSizeAction();
-    private final AbstractAction decreseFontSize = new DecreaseTableFontSizeAction();
-    private final AbstractAction resolveDuplicateKeys = new GeneralAction(Actions.RESOLVE_DUPLICATE_KEYS,
-            Localization.menuTitle("Resolve duplicate BibTeX keys"),
-            Localization.lang("Find and remove duplicate BibTeX keys"),
-            Globals.getKeyPrefs().getKey(KeyBinding.RESOLVE_DUPLICATE_BIBTEX_KEYS));
-    private final AbstractAction sendAsEmail = new GeneralAction(Actions.SEND_AS_EMAIL,
-            Localization.lang("Send as email"), IconTheme.JabRefIcon.EMAIL.getIcon());
-    private final MassSetFieldAction massSetField = new MassSetFieldAction(this);
-    private final ManageKeywordsAction manageKeywords = new ManageKeywordsAction(this);
-    private final JMenu lookupIdentifiers = JabRefFrame.subMenu(Localization.menuTitle("Look up document identifier..."));
-    private final GeneralAction findUnlinkedFiles = new GeneralAction(
-            FindUnlinkedFilesDialog.ACTION_COMMAND,
-            FindUnlinkedFilesDialog.ACTION_MENU_TITLE, FindUnlinkedFilesDialog.ACTION_SHORT_DESCRIPTION,
-            Globals.getKeyPrefs().getKey(KeyBinding.FIND_UNLINKED_FILES));
-    private final AutoLinkFilesAction autoLinkFile = new AutoLinkFilesAction();
-    // The action for adding a new entry of unspecified type.
-    private final NewEntryAction newEntryAction = new NewEntryAction(this, Globals.getKeyPrefs().getKey(KeyBinding.NEW_ENTRY));
-    private final List<NewEntryAction> newSpecificEntryAction = getNewEntryActions();
-    // The action for closing the current database and leaving the window open.
-    private final CloseDatabaseAction closeDatabaseAction = new CloseDatabaseAction();
-    private final CloseAllDatabasesAction closeAllDatabasesAction = new CloseAllDatabasesAction();
-    private final CloseOtherDatabasesAction closeOtherDatabasesAction = new CloseOtherDatabasesAction();
-    // The action for opening the preferences dialog.
-    private final AbstractAction showPrefs = new ShowPrefsAction();
-    // Lists containing different subsets of actions for different purposes
-    private final List<Object> specialFieldButtons = new LinkedList<>();
-    private final List<Object> openDatabaseOnlyActions = new LinkedList<>();
-    private final List<Object> severalDatabasesOnlyActions = new LinkedList<>();
-    private final List<Object> openAndSavedDatabasesOnlyActions = new LinkedList<>();
-    private final List<Object> sharedDatabaseOnlyActions = new LinkedList<>();
-    private final List<Object> noSharedDatabaseActions = new LinkedList<>();
-    private final List<Object> oneEntryOnlyActions = new LinkedList<>();
-    private final List<Object> oneEntryWithFileOnlyActions = new LinkedList<>();
-    private final List<Object> oneEntryWithURLorDOIOnlyActions = new LinkedList<>();
-    private final List<Object> twoEntriesOnlyActions = new LinkedList<>();
-    private final List<Object> atLeastOneEntryActions = new LinkedList<>();
-    private PreferencesDialog prefsDialog;
-    private int lastTabbedPanelSelectionIndex = -1;
-    // The sidepane manager takes care of populating the sidepane.
-=======
 
     private final ProgressBar progressBar = new ProgressBar();
     private final FileHistoryMenu fileHistory = new FileHistoryMenu(prefs, this);
@@ -471,7 +152,6 @@
     private final Stage mainStage;
     private final StateManager stateManager;
     private final CountingUndoManager undoManager;
->>>>>>> a76b8f3a
     private SidePaneManager sidePaneManager;
     private TabPane tabbedPane;
     private final PushToApplicationsManager pushToApplicationsManager;
@@ -542,19 +222,6 @@
             }
 
             // Poor-mans binding to global state
-<<<<<<< HEAD
-            // We need to invoke this in the JavaFX thread as all the listeners sit there
-            Platform.runLater(() -> Globals.stateManager.activeDatabaseProperty().setValue(Optional.of(currentBasePanel.getBibDatabaseContext())));
-            if (new SearchPreferences(Globals.prefs).isGlobalSearch()) {
-                globalSearchBar.performSearch();
-            } else {
-                String content = "";
-                Optional<SearchQuery> currentSearchQuery = currentBasePanel.getCurrentSearchQuery();
-                if (currentSearchQuery.isPresent()) {
-                    content = currentSearchQuery.get().getQuery();
-                }
-                globalSearchBar.setSearchTerm(content);
-=======
             stateManager.activeDatabaseProperty().setValue(Optional.of(currentBasePanel.getBibDatabaseContext()));
             stateManager.setSelectedEntries(currentBasePanel.getSelectedEntries());
 
@@ -563,7 +230,6 @@
             Optional<SearchQuery> currentSearchQuery = currentBasePanel.getCurrentSearchQuery();
             if (currentSearchQuery.isPresent()) {
                 content = currentSearchQuery.get().getQuery();
->>>>>>> a76b8f3a
             }
             globalSearchBar.setSearchTerm(content);
 
@@ -961,85 +627,6 @@
         });
     }
 
-<<<<<<< HEAD
-    private void fillMenu() {
-        mb.setBorder(null);
-        JMenu file = JabRefFrame.subMenu(Localization.menuTitle("File"));
-        JMenu edit = JabRefFrame.subMenu(Localization.menuTitle("Edit"));
-        JMenu search = JabRefFrame.subMenu(Localization.menuTitle("Search"));
-        JMenu groups = JabRefFrame.subMenu(Localization.menuTitle("Groups"));
-        JMenu bibtex = JabRefFrame.subMenu("&BibTeX");
-        JMenu quality = JabRefFrame.subMenu(Localization.menuTitle("Quality"));
-        JMenu view = JabRefFrame.subMenu(Localization.menuTitle("View"));
-        JMenu tools = JabRefFrame.subMenu(Localization.menuTitle("Tools"));
-        JMenu options = JabRefFrame.subMenu(Localization.menuTitle("Options"));
-        newSpec = JabRefFrame.subMenu(Localization.menuTitle("New entry by type..."));
-        JMenu helpMenu = JabRefFrame.subMenu(Localization.menuTitle("Help"));
-
-        file.add(newBibtexDatabaseAction);
-        file.add(newBiblatexDatabaseAction);
-        file.add(getOpenDatabaseAction());
-        file.add(mergeDatabaseAction);
-        file.add(save);
-        file.add(saveAs);
-        file.add(saveAll);
-        file.add(saveSelectedAs);
-        file.add(saveSelectedAsPlain);
-        file.addSeparator();
-        file.add(importNew);
-        file.add(importCurrent);
-        file.add(exportAll);
-        file.add(exportSelected);
-        file.add(exportLinkedFiles);
-        file.addSeparator();
-        file.add(connectToSharedDatabaseAction);
-        file.add(pullChangesFromSharedDatabase);
-        file.addSeparator();
-        file.add(synchronizeWithSharelatex);
-        file.add(disconnectFromSharelatex);
-        file.add(sendChangesToShareLatex);
-
-        file.addSeparator();
-        file.add(databaseProperties);
-        file.add(editModeAction);
-        file.addSeparator();
-
-        file.add(fileHistory);
-        file.addSeparator();
-        file.add(closeDatabaseAction);
-        file.add(quit);
-        mb.add(file);
-
-        edit.add(undo);
-        edit.add(redo);
-
-        edit.addSeparator();
-
-        edit.add(cut);
-        edit.add(copy);
-        edit.add(paste);
-
-        edit.addSeparator();
-
-        edit.add(copyTitle);
-        edit.add(copyKey);
-        edit.add(copyCiteKey);
-        edit.add(copyKeyAndTitle);
-        edit.add(copyKeyAndLink);
-        edit.add(copyPreview);
-        edit.add(exportToClipboard);
-        edit.add(sendAsEmail);
-
-        edit.addSeparator();
-        edit.add(mark);
-        for (int i = 0; i < EntryMarker.MAX_MARKING_LEVEL; i++) {
-            markSpecific.add(new MarkEntriesAction(this, i).getMenuItem());
-        }
-        edit.add(markSpecific);
-        edit.add(unmark);
-        edit.add(unmarkAll);
-        edit.addSeparator();
-=======
     private MenuBar createMenu() {
         ActionFactory factory = new ActionFactory(Globals.getKeyPrefs());
         Menu file = new Menu(Localization.lang("File"));
@@ -1108,7 +695,6 @@
                 factory.createMenuItem(StandardActions.MANAGE_KEYWORDS, new ManageKeywordsAction(stateManager))
         );
 
->>>>>>> a76b8f3a
         if (Globals.prefs.getBoolean(JabRefPreferences.SPECIALFIELDSENABLED)) {
             boolean menuItemAdded = false;
             if (Globals.prefs.getBoolean(JabRefPreferences.SHOWCOLUMN_RANKING)) {
@@ -1609,68 +1195,8 @@
         return globalSearchBar;
     }
 
-<<<<<<< HEAD
-    private static class MyGlassPane extends JPanel {
-
-        public MyGlassPane() {
-            addKeyListener(new KeyAdapter() {
-                // Nothing
-            });
-            addMouseListener(new MouseAdapter() {
-                // Nothing
-            });
-            /*  infoLabel.setForeground(new Color(255, 100, 100, 124));
-
-              setLayout(new BorderLayout());
-              add(infoLabel, BorderLayout.CENTER);*/
-            super.setCursor(
-                    Cursor.getPredefinedCursor(Cursor.WAIT_CURSOR));
-        }
-
-        // Override isOpaque() to prevent the glasspane from hiding the window contents:
-        @Override
-        public boolean isOpaque() {
-            return false;
-        }
-    }
-
-    private class EditModeAction extends AbstractAction {
-
-        public EditModeAction() {
-            initName();
-        }
-
-        public void initName() {
-            if (JabRefFrame.this.getCurrentBasePanel() == null) {
-                putValue(Action.NAME, Localization.menuTitle("Switch to %0 mode", "BibTeX/biblatex"));
-            } else {
-                BibDatabaseMode mode = JabRefFrame.this.getCurrentBasePanel().getBibDatabaseContext().getMode();
-                String modeName = mode.getOppositeMode().getFormattedName();
-                putValue(Action.NAME, Localization.menuTitle("Switch to %0 mode", modeName));
-            }
-        }
-
-        @Override
-        public void actionPerformed(ActionEvent evt) {
-            if (JabRefFrame.this.getCurrentBasePanel() == null) {
-                return;
-            }
-
-            BibDatabaseMode newMode = JabRefFrame.this.getCurrentBasePanel().getBibDatabaseContext().getMode()
-                    .getOppositeMode();
-            JabRefFrame.this.getCurrentBasePanel().getBibDatabaseContext().setMode(newMode);
-            JabRefFrame.this.refreshTitleAndTabs();
-
-            initName();
-
-            // update all elements in current base panel
-            JabRefFrame.this.getCurrentBasePanel().hideBottomComponent();
-            JabRefFrame.this.getCurrentBasePanel().updateEntryEditorIfShowing();
-        }
-=======
     public CountingUndoManager getUndoManager() {
         return undoManager;
->>>>>>> a76b8f3a
     }
 
     public DialogService getDialogService() {
@@ -1685,49 +1211,6 @@
         @Override
         public void execute() {
             quit();
-<<<<<<< HEAD
-            Platform.exit();
-        }
-    }
-
-    private class ShowPrefsAction extends MnemonicAwareAction {
-
-        public ShowPrefsAction() {
-            super(IconTheme.JabRefIcon.PREFERENCES.getIcon());
-            putValue(Action.NAME, Localization.menuTitle("Preferences"));
-            putValue(Action.SHORT_DESCRIPTION, Localization.lang("Preferences"));
-        }
-
-        @Override
-        public void actionPerformed(ActionEvent e) {
-            showPreferencesDialog();
-        }
-    }
-
-    private class ChangeTabAction extends MnemonicAwareAction {
-
-        private final boolean next;
-
-        public ChangeTabAction(boolean next) {
-            putValue(Action.NAME, next ? Localization.menuTitle("Next tab") : Localization.menuTitle("Previous tab"));
-            this.next = next;
-            putValue(Action.ACCELERATOR_KEY,
-                    next ? Globals.getKeyPrefs().getKey(KeyBinding.NEXT_TAB) : Globals.getKeyPrefs().getKey(KeyBinding.PREVIOUS_TAB));
-        }
-
-        @Override
-        public void actionPerformed(ActionEvent e) {
-            int i = tabbedPane.getSelectedIndex();
-            int newI = next ? i + 1 : i - 1;
-            if (newI < 0) {
-                newI = tabbedPane.getTabCount() - 1;
-            }
-            if (newI == tabbedPane.getTabCount()) {
-                newI = 0;
-            }
-            tabbedPane.setSelectedIndex(newI);
-=======
->>>>>>> a76b8f3a
         }
     }
 
@@ -1848,13 +1331,4 @@
             */
         }
     }
-
-    public Action getSynchronizeWithSharelatexAction() {
-        return synchronizeWithSharelatex;
-    }
-
-    public AbstractAction getDisconnectFromSharelatexAction() {
-        return disconnectFromSharelatex;
-    }
-
 }