--- conflicted
+++ resolved
@@ -53,15 +53,12 @@
 import org.jabref.gui.actions.OldDatabaseCommandWrapper;
 import org.jabref.gui.actions.SimpleCommand;
 import org.jabref.gui.actions.StandardActions;
-<<<<<<< HEAD
 import org.jabref.gui.bibtexextractor.ExtractBibtexAction;
-=======
 import org.jabref.gui.auximport.NewSubLibraryAction;
 import org.jabref.gui.bibtexkeypattern.BibtexKeyPatternAction;
 import org.jabref.gui.contentselector.ManageContentSelectorAction;
 import org.jabref.gui.copyfiles.CopyFilesAction;
 import org.jabref.gui.customizefields.SetupGeneralFieldsAction;
->>>>>>> 21b13f3f
 import org.jabref.gui.dialogs.AutosaveUIManager;
 import org.jabref.gui.documentviewer.ShowDocumentViewerAction;
 import org.jabref.gui.duplicationFinder.DuplicateSearch;
@@ -765,18 +762,11 @@
 
         final PushToApplicationAction pushToApplicationAction = new PushToApplicationAction(stateManager, this.getPushApplications(), this.getDialogService());
         tools.getItems().addAll(
-<<<<<<< HEAD
-                factory.createMenuItem(StandardActions.NEW_SUB_LIBRARY_FROM_AUX, new NewSubLibraryAction(this)),
-                factory.createMenuItem(StandardActions.FIND_UNLINKED_FILES, new FindUnlinkedFilesAction(this)),
-                factory.createMenuItem(StandardActions.WRITE_XMP, new OldDatabaseCommandWrapper(Actions.WRITE_XMP, this, Globals.stateManager)),
-                factory.createMenuItem(StandardActions.COPY_LINKED_FILES, new CopyFilesAction(this)),
-                factory.createMenuItem(StandardActions.EXTRACT_BIBTEX, new ExtractBibtexAction(this)),
-=======
                 factory.createMenuItem(StandardActions.NEW_SUB_LIBRARY_FROM_AUX, new NewSubLibraryAction(this, stateManager)),
                 factory.createMenuItem(StandardActions.FIND_UNLINKED_FILES, new FindUnlinkedFilesAction(this, stateManager)),
                 factory.createMenuItem(StandardActions.WRITE_XMP, new OldDatabaseCommandWrapper(Actions.WRITE_XMP, this, stateManager)),
                 factory.createMenuItem(StandardActions.COPY_LINKED_FILES, new CopyFilesAction(stateManager, this.getDialogService())),
->>>>>>> 21b13f3f
+                factory.createMenuItem(StandardActions.EXTRACT_BIBTEX, new ExtractBibtexAction(this)),
 
                 new SeparatorMenuItem(),
 
