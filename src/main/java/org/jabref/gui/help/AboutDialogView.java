--- conflicted
+++ resolved
@@ -14,11 +14,6 @@
 import org.jabref.logic.util.BuildInfo;
 
 import com.airhacks.afterburner.views.ViewLoader;
-<<<<<<< HEAD
-// TODO: temporarily removed SVG library
-//import de.codecentric.centerdevice.javafxsvg.SvgImageLoaderFactory;
-=======
->>>>>>> 8cbe028a
 
 public class AboutDialogView extends BaseDialog<Void> {
 
@@ -45,12 +40,6 @@
     private void initialize() {
         viewModel = new AboutDialogViewModel(dialogService, clipBoardManager, buildInfo);
 
-<<<<<<< HEAD
-        //SvgImageLoaderFactory.install();
-        Image icon = new Image(this.getClass().getResourceAsStream("/icons/jabref.svg"));
-        iconImage.setImage(icon);
-=======
->>>>>>> 8cbe028a
         textAreaVersions.setText(viewModel.getVersionInfo());
     }
 
