package org.jabref.gui.exporter;

import java.io.File;
import java.nio.charset.Charset;
import java.nio.charset.UnsupportedCharsetException;
import java.nio.file.Path;
import java.util.Optional;

import javafx.scene.control.Alert.AlertType;
import javafx.scene.control.ButtonBar.ButtonData;
import javafx.scene.control.ButtonType;
import javafx.scene.control.DialogPane;
import javafx.scene.control.TextArea;
import javafx.scene.layout.VBox;
import javafx.scene.text.Text;

import org.jabref.Globals;
import org.jabref.JabRefExecutorService;
import org.jabref.gui.BasePanel;
import org.jabref.gui.DialogService;
import org.jabref.gui.JabRefFrame;
import org.jabref.gui.SidePaneType;
import org.jabref.gui.collab.ChangeScanner;
import org.jabref.gui.dialogs.AutosaveUIManager;
import org.jabref.gui.util.DefaultTaskExecutor;
import org.jabref.gui.util.FileDialogConfiguration;
import org.jabref.gui.worker.AbstractWorker;
import org.jabref.logic.autosaveandbackup.AutosaveManager;
import org.jabref.logic.autosaveandbackup.BackupManager;
import org.jabref.logic.exporter.BibtexDatabaseWriter;
import org.jabref.logic.exporter.FileSaveSession;
import org.jabref.logic.exporter.SaveException;
import org.jabref.logic.exporter.SavePreferences;
import org.jabref.logic.exporter.SaveSession;
import org.jabref.logic.l10n.Encodings;
import org.jabref.logic.l10n.Localization;
import org.jabref.logic.shared.prefs.SharedDatabasePreferences;
import org.jabref.logic.util.StandardFileType;
import org.jabref.logic.util.io.FileBasedLock;
import org.jabref.model.database.BibDatabaseContext;
import org.jabref.model.database.event.ChangePropagation;
import org.jabref.model.database.shared.DatabaseLocation;
import org.jabref.model.entry.BibEntry;
import org.jabref.preferences.JabRefPreferences;

import org.slf4j.Logger;
import org.slf4j.LoggerFactory;

/**
 * Action for the "Save" and "Save as" operations called from BasePanel. This class is also used for
 * save operations when closing a database or quitting the applications.
 *
 * The operations run synchronously, but offload the save operation from the event thread using Spin.
 * Callers can query whether the operation was canceled, or whether it was successful.
 */
public class SaveDatabaseAction extends AbstractWorker {

    private static final Logger LOGGER = LoggerFactory.getLogger(SaveDatabaseAction.class);

    private final BasePanel panel;
    private final JabRefFrame frame;
    private boolean success;
    private boolean canceled;
    private boolean fileLockedError;

    private Optional<Path> filePath;

    public SaveDatabaseAction(BasePanel panel) {
        this.panel = panel;
        this.frame = panel.frame();
        this.filePath = Optional.empty();
    }

    /**
     * @param panel BasePanel which contains the database to be saved
     * @param filePath Path to the file the database should be saved to
     */
    public SaveDatabaseAction(BasePanel panel, Path filePath) {
        this(panel);
        this.filePath = Optional.ofNullable(filePath);
    }

    @Override
    public void init() throws Exception {
        success = false;
        canceled = false;
        fileLockedError = false;
        if (panel.getBibDatabaseContext().getDatabaseFile().isPresent()) {
            // Check for external modifications: if true, save not performed so do not tell the user a save is underway but return instead.
            if (checkExternalModification()) {
                return;
            }

            panel.frame().output(Localization.lang("Saving library") + "...");
            panel.setSaving(true);
        } else if (filePath.isPresent()) {
            // save as directly if the target file location is known
            saveAs(filePath.get().toFile());
        } else {
            saveAs();
        }
    }

    @Override
    public void update() {
        if (success) {
            DefaultTaskExecutor.runInJavaFXThread(() -> {
                // Reset title of tab
                frame.setTabTitle(panel, panel.getTabTitle(),
                        panel.getBibDatabaseContext().getDatabaseFile().get().getAbsolutePath());
                frame.output(Localization.lang("Saved library") + " '"
                        + panel.getBibDatabaseContext().getDatabaseFile().get().getPath() + "'.");
                frame.setWindowTitle();
                frame.updateAllTabTitles();
            });
        } else if (!canceled) {
            if (fileLockedError) {
                // TODO: user should have the option to override the lock file.
                frame.output(Localization.lang("Could not save, file locked by another JabRef instance."));
            } else {
                frame.output(Localization.lang("Save failed"));
            }
        }
    }

    @Override
    public void run() {
        if (canceled || !panel.getBibDatabaseContext().getDatabaseFile().isPresent()) {
            return;
        }

        try {
            // If set in preferences, generate missing BibTeX keys
            panel.autoGenerateKeysBeforeSaving();

            if (FileBasedLock.waitForFileLock(panel.getBibDatabaseContext().getDatabaseFile().get().toPath())) {
                // Check for external modifications to alleviate multiuser concurrency issue when near
                // simultaneous saves occur to a shared database file: if true, do not perform the save
                // rather return instead.
                if (checkExternalModification()) {
                    return;
                }

                // Save the database
                success = saveDatabase(panel.getBibDatabaseContext().getDatabaseFile().get(), false,
                        panel.getBibDatabaseContext()
                                .getMetaData()
                                .getEncoding()
                                .orElse(Globals.prefs.getDefaultEncoding()));

                panel.updateTimeStamp();
            } else {
                success = false;
                fileLockedError = true;
            }

            // release panel from save status
            panel.setSaving(false);

            if (success) {
                panel.getUndoManager().markUnchanged();
                // (Only) after a successful save the following
                // statement marks that the base is unchanged
                // since last save:
                panel.setNonUndoableChange(false);
                panel.setBaseChanged(false);
                panel.markExternalChangesAsResolved();
            }
        } catch (SaveException ex) {
            if (ex == SaveException.FILE_LOCKED) {
                success = false;
                fileLockedError = true;
                return;
            }
            LOGGER.error("Problem saving file", ex);
        }
    }

    private boolean saveDatabase(File file, boolean selectedOnly, Charset encoding) throws SaveException {
        SaveSession session;

        try {
            SavePreferences prefs = Globals.prefs.loadForSaveFromPreferences().withEncoding(encoding);
            BibtexDatabaseWriter<SaveSession> databaseWriter = new BibtexDatabaseWriter<>(FileSaveSession::new);

            if (selectedOnly) {
                session = databaseWriter.savePartOfDatabase(panel.getBibDatabaseContext(), panel.getSelectedEntries(),
                        prefs);
            } else {
                session = databaseWriter.saveDatabase(panel.getBibDatabaseContext(), prefs);
            }

            panel.registerUndoableChanges(session);

        } catch (UnsupportedCharsetException ex) {
            frame.getDialogService().showErrorDialogAndWait(Localization.lang("Save library"), Localization.lang("Could not save file.")
                    + Localization.lang("Character encoding '%0' is not supported.", encoding.displayName()));
            throw new SaveException(ex.getMessage(), ex);
        } catch (SaveException ex) {
            if (ex == SaveException.FILE_LOCKED) {
                throw ex;
            }
            if (ex.specificEntry()) {
                BibEntry entry = ex.getEntry();
                // Error occured during processing of an entry. Highlight it!
                panel.clearAndSelect(entry);
            } else {
                LOGGER.error("A problem occured when trying to save the file", ex);
            }

            frame.getDialogService().showErrorDialogAndWait(Localization.lang("Save library"), Localization.lang("Could not save file."), ex);
            throw ex;
        }

        // handle encoding problems
        boolean success = true;
        if (!session.getWriter().couldEncodeAll()) {

            DialogPane pane = new DialogPane();
            TextArea area = new TextArea(session.getWriter().getProblemCharacters());
            VBox vbox = new VBox();
            vbox.getChildren().addAll(
                    new Text(Localization.lang("The chosen encoding '%0' could not encode the following characters:",
                            session.getEncoding().displayName())),
                    area,
                    new Text(Localization.lang("What do you want to do?"))

            );
            pane.setContent(vbox);

            ButtonType tryDiff = new ButtonType(Localization.lang("Try different encoding"), ButtonData.OTHER);
            ButtonType save = new ButtonType(Localization.lang("Save"), ButtonData.APPLY);

            Optional<ButtonType> clickedBtn = frame.getDialogService().showCustomDialogAndWait(Localization.lang("Save library"), pane, save, tryDiff, ButtonType.CANCEL);

            if (clickedBtn.isPresent() && clickedBtn.get().equals(tryDiff)) {
                Optional<Charset> selectedCharSet = frame.getDialogService().showChoiceDialogAndWait(Localization.lang("Save library"), Localization.lang("Select encoding"), Localization.lang("Save library"), encoding, Encodings.getCharsets());

                if (selectedCharSet.isPresent()) {

                    Charset newEncoding = selectedCharSet.get();
                    return saveDatabase(file, selectedOnly, newEncoding);
                } else {
                    success = false;
                }
            }
        }

        // backup file?
        try {
            if (success) {
                session.commit(file.toPath());
                // Make sure to remember which encoding we used.
                panel.getBibDatabaseContext().getMetaData().setEncoding(encoding, ChangePropagation.DO_NOT_POST_EVENT);
            } else {
                session.cancel();
            }
        } catch (SaveException e) {
            LOGGER.debug("Problems saving during backup creationg", e);
            boolean saveWithoutBackupClicked = frame.getDialogService().showConfirmationDialogAndWait(Localization.lang("Unable to create backup"),
                    Localization.lang("Save failed during backup creation") + ". " + Localization.lang("Save without backup?"),
                    Localization.lang("Save without backup"), Localization.lang("Cancel"));

            if (saveWithoutBackupClicked) {
                session.setUseBackup(false);

                session.commit(file.toPath());
                panel.getBibDatabaseContext().getMetaData().setEncoding(encoding, ChangePropagation.DO_NOT_POST_EVENT);
            } else {
                success = false;
            }
        }

        return success;
    }

    /**
     * Run the "Save" operation. This method offloads the actual save operation to a background thread, but
     * still runs synchronously using Spin (the method returns only after completing the operation).
     */
    public void runCommand() throws Exception {
        BasePanel.runWorker(this);
    }

    public void save() throws Exception {
        runCommand();
    }

    public void saveAs() throws Exception {
        // configure file dialog

        FileDialogConfiguration fileDialogConfiguration = new FileDialogConfiguration.Builder()
<<<<<<< HEAD
                .addExtensionFilter(StandardFileType.BIBTEX_DB)
                .withDefaultExtension(StandardFileType.BIBTEX_DB)
                .withInitialDirectory(Globals.prefs.get(JabRefPreferences.WORKING_DIRECTORY)).build();
        DialogService ds = new FXDialogService();

        Optional<Path> path = DefaultTaskExecutor
                .runInJavaFXThread(() -> ds.showFileSaveDialog(fileDialogConfiguration));
=======
                .addExtensionFilter(FileType.BIBTEX_DB)
                .withDefaultExtension(FileType.BIBTEX_DB)
                .withInitialDirectory(Globals.prefs.get(JabRefPreferences.WORKING_DIRECTORY))
                .build();
        DialogService dialogService = frame.getDialogService();
        Optional<Path> path = dialogService.showFileSaveDialog(fileDialogConfiguration);
>>>>>>> 1d7a2533
        if (path.isPresent()) {
            saveAs(path.get().toFile());
        } else {
            canceled = true;
            return;
        }
    }

    /**
     * Run the "Save as" operation. This method offloads the actual save operation to a background thread, but
     * still runs synchronously using Spin (the method returns only after completing the operation).
     */
    public void saveAs(File file) throws Exception {
        BibDatabaseContext context = panel.getBibDatabaseContext();

        if (context.getLocation() == DatabaseLocation.SHARED) {
            // Save all properties dependent on the ID. This makes it possible to restore them.
            new SharedDatabasePreferences(context.getDatabase().generateSharedDatabaseID())
                    .putAllDBMSConnectionProperties(context.getDBMSSynchronizer().getConnectionProperties());

        }

        context.setDatabaseFile(file);
        if (file.getParent() != null) {
            Globals.prefs.put(JabRefPreferences.WORKING_DIRECTORY, file.getParent());
        }
        runCommand();
        // If the operation failed, revert the file field and return:
        if (!success) {
            return;
        }

        Optional<Path> databasePath = context.getDatabasePath();
        if (databasePath.isPresent()) {
            final Path oldFile = databasePath.get();
            context.setDatabaseFile(oldFile.toFile());
            //closing AutosaveManager and BackupManager for original library
            AutosaveManager.shutdown(context);
            BackupManager.shutdown(context);
        } else {
            LOGGER.info("Old file not found, just creating a new file");
        }
        context.setDatabaseFile(file);
        panel.resetChangeMonitor();

        if (readyForAutosave(context)) {
            AutosaveManager autosaver = AutosaveManager.start(context);
            autosaver.registerListener(new AutosaveUIManager(panel));
        }

        if (readyForBackup(context)) {
            BackupManager.start(context);
        }

        context.getDatabaseFile().ifPresent(presentFile -> frame.getFileHistory().newFile(presentFile.getPath()));
    }

    private boolean readyForAutosave(BibDatabaseContext context) {
        return ((context.getLocation() == DatabaseLocation.SHARED) ||
                ((context.getLocation() == DatabaseLocation.LOCAL)
                        && Globals.prefs.getBoolean(JabRefPreferences.LOCAL_AUTO_SAVE)))
                &&
                context.getDatabaseFile().isPresent();
    }

    private boolean readyForBackup(BibDatabaseContext context) {
        return (context.getLocation() == DatabaseLocation.LOCAL) && context.getDatabaseFile().isPresent();
    }

    /**
     * Query whether the last operation was successful.
     *
     * @return true if the last Save/SaveAs operation completed successfully, false otherwise.
     */
    public boolean isSuccess() {
        return success;
    }

    /**
     * Query whether the last operation was canceled.
     *
     * @return true if the last Save/SaveAs operation was canceled from the file dialog or from another
     * query dialog, false otherwise.
     */
    public boolean isCanceled() {
        return canceled;
    }

    /**
     * Check whether or not the external database has been modified. If so need to alert the user to accept external updates prior to
     * saving the database. This is necessary to avoid overwriting other users work when using a multiuser database file.
     *
     * @return true if the external database file has been modified and the user must choose to accept the changes and false if no modifications
     * were found or there is no requested protection for the database file.
     */
    private boolean checkExternalModification() {
        // Check for external modifications:
        if (panel.isUpdatedExternally()) {

            ButtonType save = new ButtonType(Localization.lang("Save"));
            ButtonType reviewChanges = new ButtonType(Localization.lang("Review changes"));

            Optional<ButtonType> buttonPressed = DefaultTaskExecutor.runInJavaFXThread(() -> frame.getDialogService().showCustomButtonDialogAndWait(AlertType.CONFIRMATION, Localization.lang("File updated externally"),
                                                                                                                                                    Localization.lang("File has been updated externally. " + "What do you want to do?"),
                                                                                                                                                    reviewChanges,
                                                                                                                                                    save,
                                                                                                                                                    ButtonType.CANCEL));

            if (buttonPressed.isPresent()) {
                if (buttonPressed.get() == ButtonType.CANCEL) {
                    canceled = true;
                    return true;
                }
                if (buttonPressed.get().equals(reviewChanges)) {
                    canceled = true;

                    JabRefExecutorService.INSTANCE.execute(() -> {

                        if (!FileBasedLock
                                .waitForFileLock(panel.getBibDatabaseContext().getDatabaseFile().get().toPath())) {
                            // TODO: GUI handling of the situation when the externally modified file keeps being locked.
                            LOGGER.error("File locked, this will be trouble.");
                        }

                        ChangeScanner scanner = new ChangeScanner(panel.frame(), panel,
                                panel.getBibDatabaseContext().getDatabaseFile().get(), panel.getTempFile());
                        JabRefExecutorService.INSTANCE.executeInterruptableTaskAndWait(scanner);
                        if (scanner.changesFound()) {
                            scanner.displayResult(resolved -> {
                                if (resolved) {
                                    panel.markExternalChangesAsResolved();
                                    DefaultTaskExecutor.runInJavaFXThread(() -> panel.getSidePaneManager().hide(SidePaneType.FILE_UPDATE_NOTIFICATION));
                                } else {
                                    canceled = true;
                                }
                            });
                        }
                    });

                    return true;
                } else { // User indicated to store anyway.
                    if (panel.getBibDatabaseContext().getMetaData().isProtected()) {

                        frame.getDialogService().showErrorDialogAndWait(Localization.lang("Protected library"),
                                Localization.lang("Library is protected. Cannot save until external changes have been reviewed."));

                        canceled = true;
                    } else {
                        panel.markExternalChangesAsResolved();
                        panel.getSidePaneManager().hide(SidePaneType.FILE_UPDATE_NOTIFICATION);
                    }
                }
            }
        }

        // Return false as either no external database file modifications have been found or overwrite is requested any way
        return false;
    }
}<|MERGE_RESOLUTION|>--- conflicted
+++ resolved
@@ -290,22 +290,12 @@
         // configure file dialog
 
         FileDialogConfiguration fileDialogConfiguration = new FileDialogConfiguration.Builder()
-<<<<<<< HEAD
                 .addExtensionFilter(StandardFileType.BIBTEX_DB)
                 .withDefaultExtension(StandardFileType.BIBTEX_DB)
-                .withInitialDirectory(Globals.prefs.get(JabRefPreferences.WORKING_DIRECTORY)).build();
-        DialogService ds = new FXDialogService();
-
-        Optional<Path> path = DefaultTaskExecutor
-                .runInJavaFXThread(() -> ds.showFileSaveDialog(fileDialogConfiguration));
-=======
-                .addExtensionFilter(FileType.BIBTEX_DB)
-                .withDefaultExtension(FileType.BIBTEX_DB)
                 .withInitialDirectory(Globals.prefs.get(JabRefPreferences.WORKING_DIRECTORY))
                 .build();
         DialogService dialogService = frame.getDialogService();
         Optional<Path> path = dialogService.showFileSaveDialog(fileDialogConfiguration);
->>>>>>> 1d7a2533
         if (path.isPresent()) {
             saveAs(path.get().toFile());
         } else {
