package org.jabref.gui.actions.bibsonomy;

import javax.swing.AbstractAction;
import javax.swing.Icon;

import org.jabref.gui.BasePanel;
import org.jabref.gui.JabRefFrame;
import org.jabref.gui.worker.AbstractWorker;

import org.apache.commons.logging.Log;
import org.apache.commons.logging.LogFactory;

/**
 * This is the base class for all actions.
 * Provides a method to run workers asynchronously.
 */
public abstract class AbstractBibSonomyAction extends AbstractAction {

    private static final Log LOGGER = LogFactory.getLog(AbstractAction.class);

    private JabRefFrame jabRefFrame;

    public AbstractBibSonomyAction(JabRefFrame jabRefFrame, String text, Icon icon) {
        super(text, icon);
        this.jabRefFrame = jabRefFrame;
    }

    /**
     * Creates a action without text and icon
     */
    public AbstractBibSonomyAction(JabRefFrame jabRefFrame) {
        super();
        this.jabRefFrame = jabRefFrame;
    }

    /**
     * Runs a worker asynchronously. Includes catching exceptions and logging them
     *
     * @param worker the worker to be run asynchronously
     */
    protected void performAsynchronously(AbstractWorker worker) {
        try {
<<<<<<< HEAD
            WorkerUtil.performAsynchronously(worker);
        } catch (Exception e) {
            jabRefFrame.unblock();
            LOGGER.error("Failed to initialize Worker", e);
=======
            BasePanel.runWorker(worker);
        } catch (Throwable t) {
            jabRefFrame.unblock();
            LOGGER.error("Failed to initialize Worker", t);
>>>>>>> 8001ecdc
        }
    }

    protected JabRefFrame getJabRefFrame() {
        return jabRefFrame;
    }
}<|MERGE_RESOLUTION|>--- conflicted
+++ resolved
@@ -3,12 +3,11 @@
 import javax.swing.AbstractAction;
 import javax.swing.Icon;
 
+import org.apache.commons.logging.Log;
+import org.apache.commons.logging.LogFactory;
 import org.jabref.gui.BasePanel;
 import org.jabref.gui.JabRefFrame;
 import org.jabref.gui.worker.AbstractWorker;
-
-import org.apache.commons.logging.Log;
-import org.apache.commons.logging.LogFactory;
 
 /**
  * This is the base class for all actions.
@@ -40,17 +39,10 @@
      */
     protected void performAsynchronously(AbstractWorker worker) {
         try {
-<<<<<<< HEAD
-            WorkerUtil.performAsynchronously(worker);
+            BasePanel.runWorker(worker);
         } catch (Exception e) {
             jabRefFrame.unblock();
             LOGGER.error("Failed to initialize Worker", e);
-=======
-            BasePanel.runWorker(worker);
-        } catch (Throwable t) {
-            jabRefFrame.unblock();
-            LOGGER.error("Failed to initialize Worker", t);
->>>>>>> 8001ecdc
         }
     }
 
