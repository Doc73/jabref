package org.jabref.gui.openoffice;

import java.awt.BorderLayout;
import java.awt.Dimension;
import java.awt.event.ActionEvent;
import java.awt.event.ActionListener;
import java.awt.event.MouseAdapter;
import java.awt.event.MouseEvent;
import java.io.IOException;
import java.nio.file.Path;
import java.util.Objects;
import java.util.Optional;

import javax.swing.AbstractAction;
import javax.swing.Action;
import javax.swing.ActionMap;
import javax.swing.BorderFactory;
import javax.swing.InputMap;
import javax.swing.JButton;
import javax.swing.JComponent;
import javax.swing.JDialog;
import javax.swing.JFrame;
import javax.swing.JMenuItem;
import javax.swing.JPopupMenu;
import javax.swing.JScrollPane;
import javax.swing.JTable;
import javax.swing.JTextArea;
import javax.swing.JTextField;
import javax.swing.KeyStroke;
import javax.swing.ListSelectionModel;
import javax.swing.table.TableColumnModel;

import javafx.embed.swing.JFXPanel;
import javafx.scene.Scene;

import org.jabref.Globals;
import org.jabref.gui.DialogService;
import org.jabref.gui.JabRefDialog;
import org.jabref.gui.JabRefFrame;
import org.jabref.gui.PreviewPanel;
import org.jabref.gui.customjfx.CustomJFXPanel;
import org.jabref.gui.desktop.JabRefDesktop;
import org.jabref.gui.externalfiletype.ExternalFileType;
import org.jabref.gui.externalfiletype.ExternalFileTypes;
import org.jabref.gui.icon.IconTheme;
import org.jabref.gui.keyboard.KeyBinding;
import org.jabref.gui.util.DefaultTaskExecutor;
import org.jabref.gui.util.FileDialogConfiguration;
import org.jabref.gui.util.WindowLocation;
import org.jabref.logic.l10n.Localization;
import org.jabref.logic.openoffice.OOBibStyle;
import org.jabref.logic.openoffice.OpenOfficePreferences;
import org.jabref.logic.openoffice.StyleLoader;
import org.jabref.logic.util.StandardFileType;
import org.jabref.logic.util.TestEntry;
import org.jabref.model.entry.BibEntry;
import org.jabref.preferences.JabRefPreferences;

import ca.odell.glazedlists.BasicEventList;
import ca.odell.glazedlists.EventList;
import ca.odell.glazedlists.SortedList;
import ca.odell.glazedlists.event.ListEvent;
import ca.odell.glazedlists.event.ListEventListener;
import ca.odell.glazedlists.gui.TableFormat;
import ca.odell.glazedlists.swing.DefaultEventSelectionModel;
import ca.odell.glazedlists.swing.DefaultEventTableModel;
import ca.odell.glazedlists.swing.GlazedListsSwing;
import com.jgoodies.forms.builder.ButtonBarBuilder;
import com.jgoodies.forms.builder.FormBuilder;
import com.jgoodies.forms.layout.FormLayout;
import org.slf4j.Logger;
import org.slf4j.LoggerFactory;

/**
 * This class produces a dialog box for choosing a style file.
 */
class StyleSelectDialog {

    private static final Logger LOGGER = LoggerFactory.getLogger(StyleSelectDialog.class);

    private final JabRefFrame frame;
    private final DialogService dialogService;
    private EventList<OOBibStyle> styles;
    private JDialog diag;
    private JTable table;
    private DefaultEventTableModel<OOBibStyle> tableModel;
    private DefaultEventSelectionModel<OOBibStyle> selectionModel;
    private final JPopupMenu popup = new JPopupMenu();
    private final JMenuItem edit = new JMenuItem(Localization.lang("Edit"));
    private final JMenuItem show = new JMenuItem(Localization.lang("View"));
    private final JMenuItem remove = new JMenuItem(Localization.lang("Remove"));
    private final JMenuItem reload = new JMenuItem(Localization.lang("Reload"));
    private final JButton addButton = new JButton(IconTheme.JabRefIcons.ADD_NOBOX.getIcon());
    private final JButton removeButton = new JButton(IconTheme.JabRefIcons.REMOVE_NOBOX.getIcon());
    private PreviewPanel preview;
    private ActionListener removeAction;

    private final JButton ok = new JButton(Localization.lang("OK"));
    private final JButton cancel = new JButton(Localization.lang("Cancel"));
    private final BibEntry prevEntry;

    private boolean okPressed;
    private final StyleLoader loader;
    private final OpenOfficePreferences preferences;

    public StyleSelectDialog(JabRefFrame frame, OpenOfficePreferences preferences, StyleLoader loader) {
        this.frame = Objects.requireNonNull(frame);
        this.preferences = Objects.requireNonNull(preferences);
        this.loader = Objects.requireNonNull(loader);
        prevEntry = TestEntry.getTestEntry();
        init();
        dialogService = frame.getDialogService();
    }

    private void init() {
        setupPopupMenu();

        addButton.addActionListener(actionEvent -> {
            AddFileDialog addDialog = new AddFileDialog();
            addDialog.setDirectoryPath(preferences.getCurrentStyle());
            addDialog.setVisible(true);
            addDialog.getFileName().ifPresent(fileName -> {
                if (loader.addStyleIfValid(fileName)) {
                    preferences.setCurrentStyle(fileName);
                }
            });
            updateStyles();
        });
        addButton.setToolTipText(Localization.lang("Add style file"));

        removeButton.addActionListener(removeAction);
        removeButton.setToolTipText(Localization.lang("Remove style"));

        // Create a preview panel for previewing styles
        // Must be done before creating the table to avoid NPEs
        DefaultTaskExecutor.runInJavaFXThread(() -> {
            preview = new PreviewPanel(null, null, Globals.getKeyPrefs(), Globals.prefs.getPreviewPreferences(), dialogService);
            // Use the test entry from the Preview settings tab in Preferences:
            preview.setEntry(prevEntry);
        });

        setupTable();
        updateStyles();

        // Build dialog
        diag = new JDialog((JFrame) null, Localization.lang("Select style"), true);

        FormBuilder builder = FormBuilder.create();
        builder.layout(new FormLayout("fill:pref:grow, 4dlu, left:pref, 4dlu, left:pref",
                                      "pref, 4dlu, 100dlu:grow, 4dlu, pref, 4dlu, fill:100dlu"));
        builder.add(Localization.lang("Select one of the available styles or add a style file from disk.")).xyw(1,
                                                                                                                1,
                                                                                                                5);
        builder.add(new JScrollPane(table)).xyw(1, 3, 5);
        builder.add(addButton).xy(3, 5);
        builder.add(removeButton).xy(5, 5);
        JFXPanel container = CustomJFXPanel.wrap(new Scene(preview));
        builder.add(container).xyw(1, 7, 5);
        builder.padding("5dlu, 5dlu, 5dlu, 5dlu");

        diag.add(builder.getPanel(), BorderLayout.CENTER);

        AbstractAction okListener = new AbstractAction() {

            @Override
            public void actionPerformed(ActionEvent event) {
                if ((table.getRowCount() == 0) || (table.getSelectedRowCount() == 0)) {
                    dialogService.showErrorDialogAndWait(Localization.lang("Style selection"),
                                                                    Localization.lang("You must select a valid style file."));
                    return;
                }
                okPressed = true;
                storeSettings();
                diag.dispose();
            }
        };
        ok.addActionListener(okListener);

        Action cancelListener = new AbstractAction() {

            @Override
            public void actionPerformed(ActionEvent event) {
                diag.dispose();
            }
        };
        cancel.addActionListener(cancelListener);

        ButtonBarBuilder bb = new ButtonBarBuilder();
        bb.addGlue();
        bb.addButton(ok);
        bb.addButton(cancel);
        bb.addGlue();
        bb.getPanel().setBorder(BorderFactory.createEmptyBorder(5, 5, 5, 5));
        diag.add(bb.getPanel(), BorderLayout.SOUTH);

        ActionMap am = bb.getPanel().getActionMap();
        InputMap im = bb.getPanel().getInputMap(JComponent.WHEN_IN_FOCUSED_WINDOW);
        im.put(Globals.getKeyPrefs().getKey(KeyBinding.CLOSE), "close");
        am.put("close", cancelListener);
        im.put(KeyStroke.getKeyStroke("ENTER"), "enterOk");
        am.put("enterOk", okListener);

        diag.pack();

        WindowLocation pw = new WindowLocation(diag, JabRefPreferences.STYLES_POS_X, JabRefPreferences.STYLES_POS_Y,
                                               JabRefPreferences.STYLES_SIZE_X, JabRefPreferences.STYLES_SIZE_Y);
        pw.displayWindowAtStoredLocation();
    }

    private void setupTable() {
        styles = new BasicEventList<>();
        EventList<OOBibStyle> sortedStyles = new SortedList<>(styles);

        tableModel = (DefaultEventTableModel<OOBibStyle>) GlazedListsSwing
                                                                          .eventTableModelWithThreadProxyList(sortedStyles, new StyleTableFormat());
        table = new JTable(tableModel);
        TableColumnModel cm = table.getColumnModel();
        cm.getColumn(0).setPreferredWidth(100);
        cm.getColumn(1).setPreferredWidth(200);
        cm.getColumn(2).setPreferredWidth(80);

        selectionModel = (DefaultEventSelectionModel<OOBibStyle>) GlazedListsSwing
                                                                                  .eventSelectionModelWithThreadProxyList(sortedStyles);
        table.setSelectionModel(selectionModel);
        table.getSelectionModel().setSelectionMode(ListSelectionModel.SINGLE_SELECTION);
        table.addMouseListener(new MouseAdapter() {

            @Override
            public void mousePressed(MouseEvent mouseEvent) {
                if (mouseEvent.isPopupTrigger()) {
                    tablePopup(mouseEvent);
                }
            }

            @Override
            public void mouseReleased(MouseEvent mouseEvent) {
                if (mouseEvent.isPopupTrigger()) {
                    tablePopup(mouseEvent);
                }
            }
        });

        selectionModel.getSelected().addListEventListener(new EntrySelectionListener());
    }

    private void setupPopupMenu() {
        popup.add(edit);
        popup.add(show);
        popup.add(remove);
        popup.add(reload);

        // Add action listener to "Edit" menu item, which is supposed to open the style file in an external editor:
        edit.addActionListener(actionEvent -> getSelectedStyle().ifPresent(style -> {
            Optional<ExternalFileType> type = ExternalFileTypes.getInstance().getExternalFileTypeByExt("jstyle");
            String link = style.getPath();
            try {

                JabRefDesktop.openExternalFileAnyFormat(frame.getCurrentBasePanel().getBibDatabaseContext(), link, type);

            } catch (IOException e) {
                LOGGER.warn("Problem open style file editor", e);
            }
        }));

        // Add action listener to "Show" menu item, which is supposed to open the style file in a dialog:
        show.addActionListener(actionEvent -> getSelectedStyle().ifPresent(this::displayStyle));

        // Create action listener for removing a style, also used for the remove button
        removeAction = actionEvent -> getSelectedStyle().ifPresent(style -> {

            if (!style.isFromResource() && dialogService.showConfirmationDialogAndWait(Localization.lang("Remove style"),
                                                                                                  Localization.lang("Are you sure you want to remove the style?"),
                                                                                                  Localization.lang("Remove style"),
                                                                                                  Localization.lang("Cancel"))) {
                if (!loader.removeStyle(style)) {
                    LOGGER.info("Problem removing style");
                }
                updateStyles();
            }
        });
        // Add it to the remove menu item
        remove.addActionListener(removeAction);

        // Add action listener to the "Reload" menu item, which is supposed to reload an external style file
        reload.addActionListener(actionEvent ->

        getSelectedStyle().ifPresent(style -> {
            try {
                style.ensureUpToDate();
            } catch (IOException e) {
                LOGGER.warn("Problem with style file '" + style.getPath() + "'", e);
            }
        }));
    }

    public void setVisible(boolean visible) {
        okPressed = false;
        diag.setVisible(visible);
    }

    /**
     * Read all style files or directories of style files indicated by the current
     * settings, and add the styles to the list of styles.
     */
    private void updateStyles() {

        table.clearSelection();
        styles.getReadWriteLock().writeLock().lock();
        styles.clear();
        styles.addAll(loader.getStyles());
        styles.getReadWriteLock().writeLock().unlock();

        selectLastUsed();
    }

    /**
     * This method scans the current list of styles, and looks for the styles
     * that was last used. If found, that style is selected. If not found,
     * the first style is selected provided there are >0 styles.
     */
    private void selectLastUsed() {
        String usedStyleFile = preferences.getCurrentStyle();
        // Set the initial selection of the table:
        if (usedStyleFile == null) {
            if (table.getRowCount() > 0) {
                table.setRowSelectionInterval(0, 0);
            }
        } else {
            boolean found = false;
            for (int i = 0; i < table.getRowCount(); i++) {
                if (usedStyleFile.equals(tableModel.getElementAt(i).getPath())) {
                    table.setRowSelectionInterval(i, i);
                    found = true;
                    break;
                }
            }
            if (!found && (table.getRowCount() > 0)) {
                table.setRowSelectionInterval(0, 0);
            }
        }
    }

    private void storeSettings() {
        getSelectedStyle().ifPresent(style -> preferences.setCurrentStyle(style.getPath()));
    }

    public Optional<OOBibStyle> getStyle() {
        if (okPressed) {
            return getSelectedStyle();
        }
        return Optional.empty();
    }

    /**
     * Get the currently selected style.
     *
     * @return the selected style, or empty if no style is selected.
     */
    private Optional<OOBibStyle> getSelectedStyle() {
        if (!selectionModel.getSelected().isEmpty()) {
            return Optional.of(selectionModel.getSelected().get(0));
        }
        return Optional.empty();
    }

    static class StyleTableFormat implements TableFormat<OOBibStyle> {

        @Override
        public int getColumnCount() {
            return 3;
        }

        @Override
        public String getColumnName(int i) {
            switch (i) {
                case 0:
                    return Localization.lang("Name");
                case 1:
                    return Localization.lang("Journals");
                case 2:
                    return Localization.lang("File");
                default:
                    return "";
            }
        }

        @Override
        public Object getColumnValue(OOBibStyle style, int i) {
            switch (i) {
                case 0:
                    return style.getName();
                case 1:
                    return String.join(", ", style.getJournals());
                case 2:
                    return style.isFromResource() ? Localization.lang("Internal style") : style.getFile().getName();
                default:
                    return "";
            }
        }
    }

    public boolean isOkPressed() {
        return okPressed;
    }

    private void tablePopup(MouseEvent e) {
        popup.show(e.getComponent(), e.getX(), e.getY());
    }

    private void displayStyle(OOBibStyle style) {
        // Make a dialog box to display the contents:
        final JDialog dd = new JDialog(diag, style.getName(), true);

        JTextArea ta = new JTextArea(style.getLocalCopy());
        ta.setEditable(false);
        JScrollPane sp = new JScrollPane(ta);
        sp.setPreferredSize(new Dimension(700, 500));
        dd.getContentPane().add(sp, BorderLayout.CENTER);
        JButton okButton = new JButton(Localization.lang("OK"));
        ButtonBarBuilder bb = new ButtonBarBuilder();
        bb.addGlue();
        bb.addButton(okButton);
        bb.addGlue();
        bb.getPanel().setBorder(BorderFactory.createEmptyBorder(5, 5, 5, 5));
        dd.getContentPane().add(bb.getPanel(), BorderLayout.SOUTH);
        okButton.addActionListener(actionEvent -> dd.dispose());
        dd.pack();
        dd.setLocationRelativeTo(diag);
        dd.setVisible(true);
    }

    /**
     * The listener for the Glazed list monitoring the current selection.
     * When selection changes, we need to update the preview panel.
     */
    private class EntrySelectionListener implements ListEventListener<OOBibStyle> {

        @Override
        public void listChanged(ListEvent<OOBibStyle> listEvent) {
            if (listEvent.getSourceList().size() == 1) {
                OOBibStyle style = listEvent.getSourceList().get(0);

                // Enable/disable popup menu items and buttons
                if (style.isFromResource()) {
                    remove.setEnabled(false);
                    edit.setEnabled(false);
                    reload.setEnabled(false);
                    removeButton.setEnabled(false);
                } else {
                    remove.setEnabled(true);
                    edit.setEnabled(true);
                    reload.setEnabled(true);
                    removeButton.setEnabled(true);
                }

                // Set new preview layout
                preview.setLayout(style.getReferenceFormat("default"));
            }
        }
    }

    private class AddFileDialog extends JabRefDialog {

        private final JTextField newFile = new JTextField();
        private boolean addOKPressed;

        public AddFileDialog() {
            super(diag, Localization.lang("Add style file"), true, AddFileDialog.class);

            JButton browse = new JButton(Localization.lang("Browse"));
            FileDialogConfiguration fileDialogConfiguration = new FileDialogConfiguration.Builder()
<<<<<<< HEAD
                    .addExtensionFilter(Localization.lang("Style file"), StandardFileType.JSTYLE)
                    .withDefaultExtension(Localization.lang("Style file"), StandardFileType.JSTYLE)
                    .withInitialDirectory(Globals.prefs.get(JabRefPreferences.WORKING_DIRECTORY))
                    .build();
            DialogService ds = new FXDialogService();
=======
                                                                                                   .addExtensionFilter(FileType.JSTYLE)
                                                                                                   .withDefaultExtension(FileType.JSTYLE)
                                                                                                   .withInitialDirectory(Globals.prefs.get(JabRefPreferences.WORKING_DIRECTORY))
                                                                                                   .build();
>>>>>>> 1d7a2533

            browse.addActionListener(e -> {
                Optional<Path> file = DefaultTaskExecutor
                        .runInJavaFXThread(() -> dialogService.showFileOpenDialog(fileDialogConfiguration));
                file.ifPresent(f -> newFile.setText(f.toAbsolutePath().toString()));
            });

            // Build content panel
            FormBuilder builder = FormBuilder.create();
            builder.layout(new FormLayout("left:pref, 4dlu, fill:100dlu:grow, 4dlu, pref", "p"));
            builder.add(Localization.lang("File")).xy(1, 1);
            builder.add(newFile).xy(3, 1);
            builder.add(browse).xy(5, 1);
            builder.padding("10dlu, 10dlu, 10dlu, 10dlu");
            getContentPane().add(builder.build(), BorderLayout.CENTER);

            // Buttons
            ButtonBarBuilder bb = new ButtonBarBuilder();
            JButton addOKButton = new JButton(Localization.lang("OK"));
            JButton addCancelButton = new JButton(Localization.lang("Cancel"));
            bb.addGlue();
            bb.addButton(addOKButton);
            bb.addButton(addCancelButton);
            bb.addGlue();
            bb.getPanel().setBorder(BorderFactory.createEmptyBorder(5, 5, 5, 5));
            getContentPane().add(bb.getPanel(), BorderLayout.SOUTH);
            addOKButton.addActionListener(e -> {
                addOKPressed = true;
                dispose();
            });

            Action cancelAction = new AbstractAction() {

                @Override
                public void actionPerformed(ActionEvent e) {
                    addOKPressed = false;
                    dispose();
                }
            };
            addCancelButton.addActionListener(cancelAction);

            // Key bindings:
            bb.getPanel()
<<<<<<< HEAD
                    .getInputMap(JComponent.WHEN_IN_FOCUSED_WINDOW)
                    .put(Globals.getKeyPrefs().getKey(KeyBinding.CLOSE_DIALOG), "close");
=======
              .getInputMap(JComponent.WHEN_IN_FOCUSED_WINDOW)
              .put(Globals.getKeyPrefs().getKey(KeyBinding.CLOSE), "close");
>>>>>>> 1d7a2533
            bb.getPanel().getActionMap().put("close", cancelAction);
            pack();
            setLocationRelativeTo(diag);
        }

        public Optional<String> getFileName() {
            if (addOKPressed && (newFile.getText() != null) && !newFile.getText().isEmpty()) {
                return Optional.of(newFile.getText());
            }
            return Optional.empty();
        }

        public void setDirectoryPath(String path) {
            this.newFile.setText(path);
        }
    }
}<|MERGE_RESOLUTION|>--- conflicted
+++ resolved
@@ -469,18 +469,10 @@
 
             JButton browse = new JButton(Localization.lang("Browse"));
             FileDialogConfiguration fileDialogConfiguration = new FileDialogConfiguration.Builder()
-<<<<<<< HEAD
                     .addExtensionFilter(Localization.lang("Style file"), StandardFileType.JSTYLE)
                     .withDefaultExtension(Localization.lang("Style file"), StandardFileType.JSTYLE)
                     .withInitialDirectory(Globals.prefs.get(JabRefPreferences.WORKING_DIRECTORY))
                     .build();
-            DialogService ds = new FXDialogService();
-=======
-                                                                                                   .addExtensionFilter(FileType.JSTYLE)
-                                                                                                   .withDefaultExtension(FileType.JSTYLE)
-                                                                                                   .withInitialDirectory(Globals.prefs.get(JabRefPreferences.WORKING_DIRECTORY))
-                                                                                                   .build();
->>>>>>> 1d7a2533
 
             browse.addActionListener(e -> {
                 Optional<Path> file = DefaultTaskExecutor
@@ -524,13 +516,8 @@
 
             // Key bindings:
             bb.getPanel()
-<<<<<<< HEAD
-                    .getInputMap(JComponent.WHEN_IN_FOCUSED_WINDOW)
-                    .put(Globals.getKeyPrefs().getKey(KeyBinding.CLOSE_DIALOG), "close");
-=======
               .getInputMap(JComponent.WHEN_IN_FOCUSED_WINDOW)
               .put(Globals.getKeyPrefs().getKey(KeyBinding.CLOSE), "close");
->>>>>>> 1d7a2533
             bb.getPanel().getActionMap().put("close", cancelAction);
             pack();
             setLocationRelativeTo(diag);
