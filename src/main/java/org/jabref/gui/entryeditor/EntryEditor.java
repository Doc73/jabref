package org.jabref.gui.entryeditor;

<<<<<<< HEAD
import java.awt.BorderLayout;
import java.awt.Component;
import java.awt.Font;
import java.awt.Graphics;
import java.awt.Graphics2D;
import java.awt.Insets;
import java.awt.Panel;
import java.awt.RenderingHints;
import java.awt.event.ActionEvent;
import java.awt.event.KeyAdapter;
import java.awt.event.MouseAdapter;
import java.awt.event.MouseEvent;
=======
>>>>>>> 1172ed49
import java.util.ArrayList;
import java.util.LinkedList;
import java.util.List;
import java.util.Objects;
import java.util.Optional;
import java.util.stream.Collectors;

import javafx.fxml.FXML;
import javafx.geometry.Side;
import javafx.scene.control.Button;
import javafx.scene.control.ContextMenu;
import javafx.scene.control.Label;
import javafx.scene.control.MenuItem;
import javafx.scene.control.Tab;
import javafx.scene.control.TabPane;
import javafx.scene.input.KeyEvent;
import javafx.scene.layout.BorderPane;

import org.jabref.Globals;
import org.jabref.gui.BasePanel;
import org.jabref.gui.entryeditor.fileannotationtab.FileAnnotationTab;
import org.jabref.gui.help.HelpAction;
import org.jabref.gui.keyboard.KeyBinding;
import org.jabref.gui.menus.ChangeEntryTypeMenu;
import org.jabref.gui.mergeentries.EntryFetchAndMergeWorker;
import org.jabref.gui.undo.CountingUndoManager;
import org.jabref.gui.util.ControlHelper;
import org.jabref.gui.util.DefaultTaskExecutor;
import org.jabref.logic.TypedBibEntry;
import org.jabref.logic.help.HelpFile;
import org.jabref.logic.importer.EntryBasedFetcher;
import org.jabref.logic.importer.WebFetchers;
import org.jabref.logic.search.SearchQueryHighlightListener;
import org.jabref.model.database.BibDatabaseContext;
import org.jabref.model.entry.BibEntry;
import org.jabref.preferences.JabRefPreferences;

import org.fxmisc.easybind.EasyBind;

/**
 * GUI component that allows editing of the fields of a BibEntry (i.e. the
 * one that shows up, when you double click on an entry in the table)
 * <p>
 * It hosts the tabs (required, general, optional) and the buttons to the left.
 * <p>
 * EntryEditor also registers itself to the event bus, receiving
 * events whenever a field of the entry changes, enabling the text fields to
 * update themselves if the change is made from somewhere else.
 */
<<<<<<< HEAD
public class EntryEditor extends Panel implements EntryContainer {
=======
public class EntryEditor extends BorderPane {
>>>>>>> 1172ed49

    private final BibDatabaseContext bibDatabaseContext;
    private final CountingUndoManager undoManager;

    /**
     * A reference to the entry this editor works on.
     */
    private BibEntry entry;
    @FXML private TabPane tabbed;
    @FXML private Button typeChangeButton;
    @FXML private Button fetcherButton;
    private final BasePanel panel;
    private final List<SearchQueryHighlightListener> searchListeners = new ArrayList<>();
    private final List<EntryEditorTab> tabs;
    private SourceTab sourceTab;
    @FXML private Label typeLabel;

    public EntryEditor(BasePanel panel) {
        this.panel = panel;
        this.bibDatabaseContext = panel.getBibDatabaseContext();
        this.undoManager = panel.getUndoManager();

        ControlHelper.loadFXMLForControl(this);

        getStylesheets().add(EntryEditor.class.getResource("EntryEditor.css").toExternalForm());
        setStyle("-fx-font-size: " + Globals.prefs.getFontSizeFX() + "pt;");

        EasyBind.subscribe(tabbed.getSelectionModel().selectedItemProperty(), tab -> {
            EntryEditorTab activeTab = (EntryEditorTab) tab;
            if (activeTab != null) {
                activeTab.notifyAboutFocus(entry);
            }
        });

        setupKeyBindings();

        tabs = createTabs();
    }

    /**
     * Set-up key bindings specific for the entry editor.
     */
    private void setupKeyBindings() {
        tabbed.addEventFilter(KeyEvent.KEY_PRESSED, event -> {
            Optional<KeyBinding> keyBinding = Globals.getKeyPrefs().mapToKeyBinding(event);
            if (keyBinding.isPresent()) {
                switch (keyBinding.get()) {
                    case ENTRY_EDITOR_NEXT_PANEL:
                    case ENTRY_EDITOR_NEXT_PANEL_2:
                        tabbed.getSelectionModel().selectNext();
                        event.consume();
                        break;
                    case ENTRY_EDITOR_PREVIOUS_PANEL:
                    case ENTRY_EDITOR_PREVIOUS_PANEL_2:
                        tabbed.getSelectionModel().selectPrevious();
                        event.consume();
                        break;
                    case HELP:
                        HelpAction.openHelpPage(HelpFile.ENTRY_EDITOR);
                        event.consume();
                        break;
                    case CLOSE_ENTRY_EDITOR:
                        close();
                        event.consume();
                        break;
                    default:
                        // Pass other keys to children
                }
            }
        });
    }

    @FXML
    public void close() {
        panel.entryEditorClosing(EntryEditor.this);
    }

    @FXML
    private void deleteEntry() {
        panel.delete(entry);
    }

    @FXML
    private void navigateToPreviousEntry() {
        panel.selectPreviousEntry();
    }

    @FXML
    private void navigateToNextEntry() {
        panel.selectNextEntry();
    }

    private List<EntryEditorTab> createTabs() {
        List<EntryEditorTab> tabs = new LinkedList<>();

        // Required fields
        tabs.add(new RequiredFieldsTab(panel.getDatabaseContext(), panel.getSuggestionProviders(), undoManager));

        // Optional fields
        tabs.add(new OptionalFieldsTab(panel.getDatabaseContext(), panel.getSuggestionProviders(), undoManager));
        tabs.add(new OptionalFields2Tab(panel.getDatabaseContext(), panel.getSuggestionProviders(), undoManager));
        tabs.add(new DeprecatedFieldsTab(panel.getDatabaseContext(), panel.getSuggestionProviders(), undoManager));

        // Other fields
        tabs.add(new OtherFieldsTab(panel.getDatabaseContext(), panel.getSuggestionProviders(), undoManager));

        // General fields from preferences
        EntryEditorTabList tabList = Globals.prefs.getEntryEditorTabList();
        for (int i = 0; i < tabList.getTabCount(); i++) {
            tabs.add(new UserDefinedFieldsTab(tabList.getTabName(i), tabList.getTabFields(i), panel.getDatabaseContext(), panel.getSuggestionProviders(), undoManager));
        }

        // Special tabs
        tabs.add(new MathSciNetTab());
        tabs.add(new FileAnnotationTab(panel.getAnnotationCache()));
        tabs.add(new RelatedArticlesTab(Globals.prefs));

        // Source tab
        sourceTab = new SourceTab(bibDatabaseContext, undoManager, Globals.prefs.getLatexFieldFormatterPreferences());
        tabs.add(sourceTab);
        return tabs;
    }

    private void recalculateVisibleTabs() {
        List<Tab> visibleTabs = tabs.stream().filter(tab -> tab.shouldShow(entry)).collect(Collectors.toList());

        // Start of ugly hack:
        // We need to find out, which tabs will be shown and which not and remove and re-add the appropriate tabs
        // to the editor. We don't want to simply remove all and re-add the complete list of visible tabs, because
        // the tabs give an ugly animation the looks like all tabs are shifting in from the right.
        // This hack is required since tabbed.getTabs().setAll(visibleTabs) changes the order of the tabs in the editor

        // First, remove tabs that we do not want to show
        List<EntryEditorTab> toBeRemoved = tabs.stream().filter(tab -> !tab.shouldShow(entry)).collect(Collectors.toList());
        tabbed.getTabs().removeAll(toBeRemoved);

        // Next add all the visible tabs (if not already present) at the right position
        for (int i = 0; i < visibleTabs.size(); i++) {
            Tab toBeAdded = visibleTabs.get(i);
            Tab shown = null;
            if (i < tabbed.getTabs().size()) {
                shown = tabbed.getTabs().get(i);
            }

            if (!toBeAdded.equals(shown)) {
                tabbed.getTabs().add(i, toBeAdded);
            }
        }
    }

    /**
     * @return the currently edited entry
     */
    public BibEntry getEntry() {
        return entry;
    }

    /**
     * Sets the entry to edit.
     */
    public void setEntry(BibEntry entry) {
        this.entry = Objects.requireNonNull(entry);

        DefaultTaskExecutor.runInJavaFXThread(() -> {
            recalculateVisibleTabs();
            if (Globals.prefs.getBoolean(JabRefPreferences.DEFAULT_SHOW_SOURCE)) {
                tabbed.getSelectionModel().select(sourceTab);
            }

            // Notify current tab about new entry
            EntryEditorTab selectedTab = (EntryEditorTab) tabbed.getSelectionModel().getSelectedItem();
            selectedTab.notifyAboutFocus(entry);

            setupToolBar();
        });
    }

    private void setupToolBar() {
        // Update type label
        TypedBibEntry typedEntry = new TypedBibEntry(entry, bibDatabaseContext.getMode());
        typeLabel.setText(typedEntry.getTypeForDisplay());

        // Add type change menu
        ContextMenu typeMenu = new ChangeEntryTypeMenu().getChangeEntryTypePopupMenu(entry, bibDatabaseContext, undoManager);
        typeLabel.setOnMouseClicked(event -> typeMenu.show(typeLabel, Side.RIGHT, 0, 0));
        typeChangeButton.setOnMouseClicked(event -> typeMenu.show(typeChangeButton, Side.RIGHT, 0, 0));

        // Add menu for fetching bibliographic information
        ContextMenu fetcherMenu = new ContextMenu();
        for (EntryBasedFetcher fetcher : WebFetchers
                .getEntryBasedFetchers(Globals.prefs.getImportFormatPreferences())) {
            MenuItem fetcherMenuItem = new MenuItem(fetcher.getName());
            fetcherMenuItem.setOnAction(event -> new EntryFetchAndMergeWorker(panel, getEntry(), fetcher).execute());
            fetcherMenu.getItems().add(fetcherMenuItem);
        }
        fetcherButton.setOnMouseClicked(event -> fetcherMenu.show(fetcherButton, Side.RIGHT, 0, 0));
    }

    void addSearchListener(SearchQueryHighlightListener listener) {
        // TODO: Highlight search text in entry editors
        searchListeners.add(listener);
        panel.frame().getGlobalSearchBar().getSearchQueryHighlightObservable().addSearchListener(listener);
    }

    public void setFocusToField(String fieldName) {
        DefaultTaskExecutor.runInJavaFXThread(() -> {
            for (Tab tab : tabbed.getTabs()) {
                if ((tab instanceof FieldsEditorTab) && ((FieldsEditorTab) tab).getShownFields().contains(fieldName)) {
                    FieldsEditorTab fieldsEditorTab = (FieldsEditorTab) tab;
                    tabbed.getSelectionModel().select(tab);
                    fieldsEditorTab.requestFocus(fieldName);
                }
            }
        });
    }
}<|MERGE_RESOLUTION|>--- conflicted
+++ resolved
@@ -1,20 +1,5 @@
 package org.jabref.gui.entryeditor;
 
-<<<<<<< HEAD
-import java.awt.BorderLayout;
-import java.awt.Component;
-import java.awt.Font;
-import java.awt.Graphics;
-import java.awt.Graphics2D;
-import java.awt.Insets;
-import java.awt.Panel;
-import java.awt.RenderingHints;
-import java.awt.event.ActionEvent;
-import java.awt.event.KeyAdapter;
-import java.awt.event.MouseAdapter;
-import java.awt.event.MouseEvent;
-=======
->>>>>>> 1172ed49
 import java.util.ArrayList;
 import java.util.LinkedList;
 import java.util.List;
@@ -64,11 +49,7 @@
  * events whenever a field of the entry changes, enabling the text fields to
  * update themselves if the change is made from somewhere else.
  */
-<<<<<<< HEAD
-public class EntryEditor extends Panel implements EntryContainer {
-=======
 public class EntryEditor extends BorderPane {
->>>>>>> 1172ed49
 
     private final BibDatabaseContext bibDatabaseContext;
     private final CountingUndoManager undoManager;
