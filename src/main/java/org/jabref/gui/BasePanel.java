--- conflicted
+++ resolved
@@ -817,15 +817,9 @@
         SaveSession session;
         final String SAVE_DATABASE = Localization.lang("Save library");
         try {
-<<<<<<< HEAD
-            SavePreferences prefs = SavePreferences.loadForSaveFromPreferences(Globals.prefs)
-                                                   .withEncoding(encoding)
-                                                   .withSaveType(saveType);
-=======
             SavePreferences prefs = Globals.prefs.loadForSaveFromPreferences()
                     .withEncoding(enc)
                     .withSaveType(saveType);
->>>>>>> e690d439
             BibtexDatabaseWriter<SaveSession> databaseWriter = new BibtexDatabaseWriter<>(
                     FileSaveSession::new);
             if (selectedOnly) {
