--- conflicted
+++ resolved
@@ -14,12 +14,7 @@
 import org.jabref.gui.undo.UndoableFieldChange;
 import org.jabref.logic.bibtex.DuplicateCheck;
 import org.jabref.logic.l10n.Localization;
-<<<<<<< HEAD
-import org.jabref.model.TreeNode;
-import org.jabref.model.database.BibDatabase;
-=======
 import org.jabref.model.database.BibDatabaseContext;
->>>>>>> 7a190c94
 import org.jabref.model.entry.BibEntry;
 
 import org.slf4j.Logger;
@@ -73,24 +68,10 @@
     }
 
     @Override
-<<<<<<< HEAD
-    public boolean makeChange(BasePanel panel, BibDatabase secondary, NamedCompound undoEdit) {
-        boolean allAccepted = true;
-
-        // TODO: Java 9: Generics are stronger?
-        Enumeration<javax.swing.tree.TreeNode> e = children();
-        for (javax.swing.tree.TreeNode c : Collections.list(e)) {
-            ChangeViewModel model = (ChangeViewModel) c;
-            if (model.isAcceptable() && model.isAccepted()) {
-                model.makeChange(panel, secondary, undoEdit);
-            } else {
-                allAccepted = false;
-=======
     public void makeChange(BibDatabaseContext database, NamedCompound undoEdit) {
         for (DatabaseChangeViewModel c : fieldChanges) {
             if (c.isAccepted()) {
                 c.makeChange(database, undoEdit);
->>>>>>> 7a190c94
             }
         }
     }
