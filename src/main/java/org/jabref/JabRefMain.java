package org.jabref;

import java.net.Authenticator;

import javax.swing.JFrame;
import javax.swing.JOptionPane;

import javafx.application.Application;
import javafx.application.Platform;
import javafx.stage.Stage;

import org.jabref.cli.ArgumentProcessor;
import org.jabref.gui.remote.JabRefMessageHandler;
import org.jabref.logic.journals.JournalAbbreviationLoader;
import org.jabref.logic.l10n.Localization;
import org.jabref.logic.net.ProxyAuthenticator;
import org.jabref.logic.net.ProxyPreferences;
import org.jabref.logic.net.ProxyRegisterer;
import org.jabref.logic.protectedterms.ProtectedTermsLoader;
import org.jabref.logic.remote.RemotePreferences;
import org.jabref.logic.remote.client.RemoteClient;
import org.jabref.logic.util.BuildInfo;
import org.jabref.logic.util.JavaVersion;
import org.jabref.logic.util.OS;
import org.jabref.migrations.PreferencesMigrations;
import org.jabref.model.EntryTypes;
import org.jabref.model.database.BibDatabaseMode;
import org.jabref.model.entry.InternalBibtexFields;
import org.jabref.preferences.JabRefPreferences;

import org.slf4j.Logger;
import org.slf4j.LoggerFactory;

/**
 * JabRef MainClass
 */
public class JabRefMain extends Application {

    private static final Logger LOGGER = LoggerFactory.getLogger(JabRefMain.class);

    private static String[] arguments;

    public static void main(String[] args) {
        arguments = args;
        launch(arguments);
    }

    @Override
    public void start(Stage mainStage) throws Exception {
        try {
            // Fail on unsupported Java versions
            ensureCorrectJavaVersion();
            FallbackExceptionHandler.installExceptionHandler();

            // Init preferences
            final JabRefPreferences preferences = JabRefPreferences.getInstance();
            Globals.prefs = preferences;
            // Perform migrations
            PreferencesMigrations.runMigrations();

            configureProxy(preferences.getProxyPreferences());

            Globals.startBackgroundTasks();

            applyPreferences(preferences);

<<<<<<< HEAD
        // Check for running JabRef
        if (!handleMultipleAppInstances(arguments) || argumentProcessor.shouldShutDown()) {
            Platform.exit();
            return;
        }
=======
            // Process arguments
            ArgumentProcessor argumentProcessor = new ArgumentProcessor(arguments, ArgumentProcessor.Mode.INITIAL_START);
>>>>>>> 5069cb71

            // Check for running JabRef
            if (!handleMultipleAppInstances(arguments) || argumentProcessor.shouldShutDown()) {
                shutdownCurrentInstance();
                return;
            }

<<<<<<< HEAD
    @Override
    public void stop() {
        Globals.stopBackgroundTasks();
        Globals.shutdownThreadPools();
=======
            // If not, start GUI
            new JabRefGUI(mainStage, argumentProcessor.getParserResults(), argumentProcessor.isBlank());
        } catch (Exception ex) {
            LOGGER.error("Unexpected exception", ex);
        }
>>>>>>> 5069cb71
    }

    /**
     * Tests if we are running an acceptable Java and terminates JabRef when we are sure the version is not supported.
     * This test uses the requirements for the Java version as specified in <code>gradle.build</code>. It is possible to
     * define a minimum version including the built number and to indicate whether Java 9 can be use (which it currently
     * can't). It tries to compare this version number to the version of the currently running JVM. The check is
     * optimistic and will rather return true even if we could not exactly determine the version.
     * <p>
     * Note: Users with an very old version like 1.6 will not profit from this since class versions are incompatible and
     * JabRef won't even start. Currently, JabRef won't start with Java 9 either, but the warning that it cannot be used
     * with this version is helpful anyway to prevent users to update from an old 1.8 directly to version 9. Additionally,
     * we soon might have a JabRef that does start with Java 9 but is not perfectly compatible. Therefore, we should leave
     * the Java 9 check alive.
     */
    private static void ensureCorrectJavaVersion() {
        // Check if we are running an acceptable version of Java
        final BuildInfo buildInfo = Globals.BUILD_INFO;
        JavaVersion checker = new JavaVersion();
        final boolean java9Fail = !buildInfo.isAllowJava9() && checker.isJava9();
        final boolean versionFail = !checker.isAtLeast(buildInfo.getMinRequiredJavaVersion());

        if (java9Fail || versionFail) {
            StringBuilder versionError = new StringBuilder(
                                                           Localization.lang("Your current Java version (%0) is not supported. Please install version %1 or higher.",
                                                                             checker.getJavaVersion(),
                                                                             buildInfo.getMinRequiredJavaVersion()));

            versionError.append("\n");
            versionError.append(Localization.lang("Your Java Runtime Environment is located at %0.", checker.getJavaInstallationDirectory()));

            if (!buildInfo.isAllowJava9()) {
                versionError.append("\n");
                versionError.append(Localization.lang("Note that currently, JabRef does not run with Java 9."));
            }
            final JFrame frame = new JFrame();
            JOptionPane.showMessageDialog(null, versionError, Localization.lang("Error"), JOptionPane.ERROR_MESSAGE);
            frame.dispose();

            // We exit on Java 9 error since this will definitely not work
            if (java9Fail) {
                System.exit(0);
            }
        }
    }

    private static boolean handleMultipleAppInstances(String[] args) {
        RemotePreferences remotePreferences = Globals.prefs.getRemotePreferences();
        if (remotePreferences.useRemoteServer()) {
            // Try to contact already running JabRef
            RemoteClient remoteClient = new RemoteClient(remotePreferences.getPort());
            if (remoteClient.ping()) {
                // We are not alone, there is already a server out there, send command line arguments to other instance
                if (remoteClient.sendCommandLineArguments(args)) {
                    // So we assume it's all taken care of, and quit.
                    LOGGER.info(Localization.lang("Arguments passed on to running JabRef instance. Shutting down."));
                    return false;
                }
            } else {
                // We are alone, so we start the server
                Globals.REMOTE_LISTENER.openAndStart(new JabRefMessageHandler(), remotePreferences.getPort());
            }
        }
        return true;
    }

<<<<<<< HEAD
=======
    private static void shutdownCurrentInstance() {
        Globals.stopBackgroundTasks();
        Globals.shutdownThreadPools();
        Platform.exit();
    }

>>>>>>> 5069cb71
    private static void applyPreferences(JabRefPreferences preferences) {
        // Update handling of special fields based on preferences
        InternalBibtexFields.updateSpecialFields(Globals.prefs.getBoolean(JabRefPreferences.SERIALIZESPECIALFIELDS));
        // Update name of the time stamp field based on preferences
        InternalBibtexFields.updateTimeStampField(Globals.prefs.getTimestampPreferences().getTimestampField());
        // Update which fields should be treated as numeric, based on preferences:
        InternalBibtexFields.setNumericFields(Globals.prefs.getStringList(JabRefPreferences.NUMERIC_FIELDS));

        // Read list(s) of journal names and abbreviations
        Globals.journalAbbreviationLoader = new JournalAbbreviationLoader();

        /* Build list of Import and Export formats */
        Globals.IMPORT_FORMAT_READER.resetImportFormats(Globals.prefs.getImportFormatPreferences(),
                                                        Globals.prefs.getXMPPreferences(), Globals.getFileUpdateMonitor());
        EntryTypes.loadCustomEntryTypes(preferences.loadCustomEntryTypes(BibDatabaseMode.BIBTEX),
                                        preferences.loadCustomEntryTypes(BibDatabaseMode.BIBLATEX));
        Globals.exportFactory = Globals.prefs.getExporterFactory(Globals.journalAbbreviationLoader);

        // Initialize protected terms loader
        Globals.protectedTermsLoader = new ProtectedTermsLoader(Globals.prefs.getProtectedTermsPreferences());

        // override used newline character with the one stored in the preferences
        // The preferences return the system newline character sequence as default
        OS.NEWLINE = Globals.prefs.get(JabRefPreferences.NEWLINE);
    }

    private static void configureProxy(ProxyPreferences proxyPreferences) {
        ProxyRegisterer.register(proxyPreferences);
        if (proxyPreferences.isUseProxy() && proxyPreferences.isUseAuthentication()) {
            Authenticator.setDefault(new ProxyAuthenticator());
        }
    }
}<|MERGE_RESOLUTION|>--- conflicted
+++ resolved
@@ -64,37 +64,28 @@
 
             applyPreferences(preferences);
 
-<<<<<<< HEAD
-        // Check for running JabRef
-        if (!handleMultipleAppInstances(arguments) || argumentProcessor.shouldShutDown()) {
-            Platform.exit();
-            return;
-        }
-=======
             // Process arguments
             ArgumentProcessor argumentProcessor = new ArgumentProcessor(arguments, ArgumentProcessor.Mode.INITIAL_START);
->>>>>>> 5069cb71
 
             // Check for running JabRef
             if (!handleMultipleAppInstances(arguments) || argumentProcessor.shouldShutDown()) {
-                shutdownCurrentInstance();
+                Platform.exit();
                 return;
             }
 
-<<<<<<< HEAD
-    @Override
-    public void stop() {
-        Globals.stopBackgroundTasks();
-        Globals.shutdownThreadPools();
-=======
             // If not, start GUI
             new JabRefGUI(mainStage, argumentProcessor.getParserResults(), argumentProcessor.isBlank());
         } catch (Exception ex) {
             LOGGER.error("Unexpected exception", ex);
         }
->>>>>>> 5069cb71
     }
-
+  
+    @Override
+    public void stop() {
+        Globals.stopBackgroundTasks();
+        Globals.shutdownThreadPools();
+    }
+  
     /**
      * Tests if we are running an acceptable Java and terminates JabRef when we are sure the version is not supported.
      * This test uses the requirements for the Java version as specified in <code>gradle.build</code>. It is possible to
@@ -159,15 +150,6 @@
         return true;
     }
 
-<<<<<<< HEAD
-=======
-    private static void shutdownCurrentInstance() {
-        Globals.stopBackgroundTasks();
-        Globals.shutdownThreadPools();
-        Platform.exit();
-    }
-
->>>>>>> 5069cb71
     private static void applyPreferences(JabRefPreferences preferences) {
         // Update handling of special fields based on preferences
         InternalBibtexFields.updateSpecialFields(Globals.prefs.getBoolean(JabRefPreferences.SERIALIZESPECIALFIELDS));
