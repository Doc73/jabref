<html xmlns="http://www.w3.org/1999/xhtml">
<head>
<link rel="stylesheet" type="text/css" href="jabref_help.css"/>
</head>

<body id="aboutpage">
        <h1>JabRef version @version@</h1>

        <div id="logo">
        <img src="../images/JabRef-icon-48.png" alt="JabRef logo"/><br/>&copy; 2003-@year@
        </div>

	<p>JabRef is free software: you can redistribute it and/or modify it
	under the terms of the GNU <a href="License.html">General Public
	License</a> as published by the Free Software Foundation, either
	version 2 of the License, or (at your option) any later version.</p>

    <p>The source code and documentation can be found at the homepage of JabRef <a href="http://jabref.sourceforge.net/">http://jabref.sourceforge.net/</a>.
        Please submit bugs to
        <a href="https://sourceforge.net/p/jabref/bugs/">https://sourceforge.net/p/jabref/bugs/</a>
        and feature requests to
        <a href="https://sourceforge.net/p/jabref/feature-requests/">https://sourceforge.net/p/jabref/feature-requests/</a>.</p>

        <h2>Developers:</h2>

        <p>Morten O. Alver,
        Nizar N. Batada,
        Michel Baylac,
        Kolja Brix,
        Guillaume Gardey,
        Oscar Gustafsson,
        Cyrille d'Haese,
        Simon Harrer,
        Oliver Kopp,
        S M Mahbub Murshed,
        Raik Nagel,
        Christopher Oezbek,
        Ellen Reitmayr,
        Gert Renckens,
        Andreas Rudert,
        Michael Spiegel,
        Ulrik Stervbo,
        Joerg K. Wegner,
        Michael Wrighton,
        Egon Willighagen,
        J&ouml;rg Zieren</p>

        <h2>Contributions from:</h2>

        <p>Thomas Arildsen,
        Michael Beckmann,
        Oliver Beckmann,
        Fedor Bezrukov,
        Fabian Bieker,
        Aaron Chen,
        Thorsten Dahlheimer,
        Fabrice Dessaint,
        Tobias Diez,
        Nathan Dunn,
        E. Hakan Duran,
        Brian Van Essen,
        Alexis Gallagher,
        David Gleich,
        Sascha Hunold,
        Bernd Kalbfuss,
        Martin K&auml;hmer,
        Ervin Kolenovic,
        Krzysztof A. Ko&#347;ciuszkiewicz,
        Christian Kopf,
        Jan Kubovy,
        Jeffrey Kuhn,
        Uwe Kuehn,
        Felix Langner,
        Stephan Lau,
        Alex Montgomery,
        Saverio Mori,
        Ambrogio Oliva,
        Stephan Rave,
        John Relph,
        Hannes Restel,
        Moritz Ringler,
        Andreas Rudert,
        Mark Schenk,
        Rudolf Seemann,
        Toralf Senger,
        Manuel Siebeneicher,
        Mike Smoot,
        Ulrich St&auml;rk,
        Martin Stolle,
        David Weitzman,
        Seb Wills,
        John Zedlewski,
        Waluyo Adi Siswanto,
		Eduardo Roberto Greco,
		Thiago Gomes Toledo,
<<<<<<< HEAD
		Renato Massao Maeda da Silva,
		Yara Grassi Gouffon</p>
=======
		Renato Massao Maeda da Silva
		Leonardo Haddad Carlos</p>
>>>>>>> dd4676b6

        <h2>Thanks to:</h2>

        <p>Samin Muhammad Ridwanul Karim,
        Stefan Robert</p>

        <h2>Third-party software used:</h2>

        <p>JabRef uses JGoodies
        Looks and JGoodies Forms, distributed by
        JGoodies (<code>http://www.jgoodies.com</code>) under the
        terms of the BSD License (see
        <code>http://www.opensource.org/licenses/bsd-license.html</code>
        for details).</p>

        <p>Also included are two additional classes
        (SimpleInternalFrame and UIFSplitPane) by Karsten Lentzsch,
        which are distributed under <a href="jgoodies.html">these
        terms</a>.</p>

        <p>Command line options are parsed using RitOpt
        (<code>http://ritopt.sourceforge.net</code>). RitOpt is
        distributed under the terms of the GNU
        <a href="License.html">General Public License</a>, version
        2 (or later).</p>

        <p>JabRef uses the ANTLR parser generator for interpreting
        search strings. ANTLR is public domain software - see
        <code>http://www.antlr.org/license.html</code> for the
        licensing terms.</p>

        <p>For table presentation and filtering, JabRef uses the
        Glazed Lists library
        (<code>http://publicobject.com/glazedlists</code>), which
        is distributed under the Lesser General Public License.</p>

        <p>JabRef also uses the threading library Spin, which
        is distributed under the terms of the Lesser General Public
        License.</p>

        <p>Some GUI components from the Microba library are used,
        it is licensed under a BSD style license. See
        <code>http://sourceforge.net/projects/microba/</code> for
        more informations.</p>

        <p>The majority of icons are from the Crystal Clear icon
        set by Everaldo (<code>http://www.everaldo.com</code>),
        which is distributed under the terms of the Lesser General
        Public License.</p>
        
        <p>JabRef uses the FontBox, JempBox, and PDFBox libraries for PDF
        handling, which are distributed under the Apache License. See 
        <code>http://pdfbox.apache.org</code> for more information.</p>
        
        <p>Under Ubuntu, JabRef uses Java Ayatana to add support for Unity Global
            menu integration, which is licensed under the MIT License.
            See <code>http://code.google.com/p/java-swing-ayatana/</code>
         for more information.
</body>
</html><|MERGE_RESOLUTION|>--- conflicted
+++ resolved
@@ -93,13 +93,10 @@
         Waluyo Adi Siswanto,
 		Eduardo Roberto Greco,
 		Thiago Gomes Toledo,
-<<<<<<< HEAD
 		Renato Massao Maeda da Silva,
-		Yara Grassi Gouffon</p>
-=======
+		Yara Grassi Gouffon,
 		Renato Massao Maeda da Silva
 		Leonardo Haddad Carlos</p>
->>>>>>> dd4676b6
 
         <h2>Thanks to:</h2>
 
@@ -149,11 +146,11 @@
         set by Everaldo (<code>http://www.everaldo.com</code>),
         which is distributed under the terms of the Lesser General
         Public License.</p>
-        
+
         <p>JabRef uses the FontBox, JempBox, and PDFBox libraries for PDF
-        handling, which are distributed under the Apache License. See 
+        handling, which are distributed under the Apache License. See
         <code>http://pdfbox.apache.org</code> for more information.</p>
-        
+
         <p>Under Ubuntu, JabRef uses Java Ayatana to add support for Unity Global
             menu integration, which is licensed under the MIT License.
             See <code>http://code.google.com/p/java-swing-ayatana/</code>
