--- conflicted
+++ resolved
@@ -26,17 +26,8 @@
   - mysql -u root -e 'create database jabref'
 
 script:
-<<<<<<< HEAD
-  - ./gradlew check
-  - ./gradlew databaseTest
-=======
   - ./gradlew check -Dscan
   - ./gradlew databaseTest -Dscan
-  # Prepare integration tests
-  - "export DISPLAY=:99.0"
-  - "sh -e /etc/init.d/xvfb start"
-  - sleep 3 # give xvfb some time to start
->>>>>>> 8556e650
   # no need for databases for the integrationTest -> save memory
   # currently does not work: "stop: Unknown instance:" - sudo service mysql stop
   - sudo service postgresql stop
