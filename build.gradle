import groovy.json.JsonSlurper
import org.gradle.internal.os.OperatingSystem
import org.jabref.build.antlr.JabRefAntlrPlugin
import org.jabref.build.localization.LocalizationPlugin
import org.jabref.build.xjc.XjcPlugin
import org.jabref.build.xjc.XjcTask

// to update the gradle wrapper, execute
// ./gradlew wrapper --gradle-version=4.4.1 --distribution-type=bin

buildscript {
    repositories {
        mavenLocal()
        jcenter()
        maven {
            url 'https://oss.sonatype.org/content/groups/public'
        }
    }
}

plugins {
    id 'application'
    id 'com.gradle.build-scan' version '2.3'
    id 'com.install4j.gradle' version '7.0.12'
    id 'com.github.johnrengelman.shadow' version '5.1.0'
    // TODO: Modernizer does not yet work with Java 11
    //id "com.simonharrer.modernizer" version '1.6.0-1'
    id 'me.champeau.gradle.jmh' version '0.4.8'
    id 'net.ltgt.errorprone' version '0.8.1'
    id 'com.github.ben-manes.versions' version '0.21.0'
    id 'org.javamodularity.moduleplugin' version '1.5.0'
    id 'org.openjfx.javafxplugin' version '0.0.7'
    id 'org.beryx.jlink' version '2.10.4'
}

// use the gradle build scan feature: https://scans.gradle.com/get-started
buildScan { termsOfServiceUrl = 'https://gradle.com/terms-of-service'; termsOfServiceAgree = 'yes' }


apply plugin: 'java'
apply plugin: 'application'
apply plugin: 'project-report'
apply plugin: 'jacoco'
apply plugin: 'install4j'
apply plugin: 'me.champeau.gradle.jmh'
apply plugin: 'checkstyle'
apply plugin: JabRefAntlrPlugin
apply plugin: XjcPlugin
apply plugin: LocalizationPlugin

apply from: 'eclipse.gradle'

group = "org.jabref"
version = "5.0-dev"
project.ext.threeDotVersion = "5.0.0.0"
project.ext.install4jDir = hasProperty("install4jDir") ? getProperty("install4jDir") : (OperatingSystem.current().isWindows() ? 'C:/Program Files/install4j7' : 'install4j7')
sourceCompatibility = 9
targetCompatibility = 9
mainClassName = "$moduleName/org.jabref.JabRefLauncher"

// TODO: Ugly workaround to temporarily ignore build errors to dependencies of latex2unicode
// These should be removed, as well as the files in the lib folder, as soon as they have valid module names
patchModules.config = [
        "test=fastparse_2.12-1.0.0.jar",
        "test2=fastparse-utils_2.12-1.0.0.jar",
        "test3=sourcecode_2.12-0.1.4.jar"
]


// These are the Java version requirements we will check on each start of JabRef
ext.minRequiredJavaVersion = "1.8.0_171"
ext.allowJava9 = true

sourceSets {
    main {
        java {
            srcDirs = ["src/main/java", "src/main/gen"]
        }

        resources {
            srcDirs = ["src/main/java", "src/main/resources"]
        }
    }
    test {
        java {
            srcDirs = ["src/test/java"]
        }
        resources {
            srcDirs = ["src/test/resources"]
        }
    }
}

repositories {
    mavenLocal()
    jcenter()
    maven {
        url 'https://oss.sonatype.org/content/groups/public'
    }
}

configurations {
    errorprone
    libreoffice

    // TODO: Workaround for "ResolutionException: Modules java.annotation and jsr305 export package javax.annotation to module httpcore.nio"
    compile {
        exclude group: 'com.google.code.findbugs', module: 'jsr305'
    }
}

javafx {
    version = "11.0.2"
    modules = [ 'javafx.controls', 'javafx.fxml', 'javafx.web', 'javafx.swing' ]
}

dependencies {
    // Include all jar-files in the 'lib' folder as dependencies
    compile fileTree(dir: 'lib', includes: ['*.jar'])

    compile 'org.apache.pdfbox:pdfbox:2.0.16'
    compile 'org.apache.pdfbox:fontbox:2.0.16'
    compile 'org.apache.pdfbox:xmpbox:2.0.16'

    compile group: 'org.apache.tika', name: 'tika-core', version: '1.21'

    // required for reading write-protected PDFs - see https://github.com/JabRef/jabref/pull/942#issuecomment-209252635
    compile 'org.bouncycastle:bcprov-jdk15on:1.62'

    compile 'commons-cli:commons-cli:1.4'

    // For Java 9+ compatibility, we include a bundled version of the libreoffice libraries
    // Use the task bundleLibreOffice to update the bundled jar
    //compile "org.libreoffice:juh:6.2.3"
    //compile "org.libreoffice:jurt:6.2.3"
    //compile "org.libreoffice:ridl:6.2.3"
    //compile "org.libreoffice:unoil:6.2.3"

    compile 'io.github.java-diff-utils:java-diff-utils:4.0'
    compile 'info.debatty:java-string-similarity:1.2.1'

    antlr3 'org.antlr:antlr:3.5.2'
    compile 'org.antlr:antlr-runtime:3.5.2'

    antlr4 'org.antlr:antlr4:4.7.2'
    compile 'org.antlr:antlr4-runtime:4.7.2'

    compile 'mysql:mysql-connector-java:8.0.16'

    compile 'org.postgresql:postgresql:42.2.6'

    compile 'net.java.dev.glazedlists:glazedlists_java15:1.9.1'

    compile 'com.google.guava:guava:28.0-jre'

    compile group: 'javax.annotation', name: 'javax.annotation-api', version: '1.3.2'

    // JavaFX stuff
    compile 'de.jensd:fontawesomefx-commons:11.0'
    compile 'de.jensd:fontawesomefx-materialdesignfont:1.7.22-11'
    compile 'de.saxsys:mvvmfx-validation:1.9.0-SNAPSHOT'
    compile 'de.saxsys:mvvmfx:1.8.0'
    compile 'org.fxmisc.easybind:easybind:1.0.3'
    compile 'org.fxmisc.flowless:flowless:0.6.1'
    compile 'org.fxmisc.richtext:richtextfx:0.10.1'
    compile 'javax.inject:javax.inject:1'
    compile 'com.jfoenix:jfoenix:9.0.9'
    compile 'org.controlsfx:controlsfx:11.0.0'

    compile 'org.jsoup:jsoup:1.12.1'
    compile 'com.mashape.unirest:unirest-java:1.4.9'

    // >1.8.0-beta is required for java 9 compatibility
    compile 'org.slf4j:slf4j-api:1.8.0-beta4'
    compile 'org.apache.logging.log4j:log4j-slf4j18-impl:2.12.0'
    compile 'org.apache.logging.log4j:log4j-jcl:2.12.0'
    compile 'org.apache.logging.log4j:log4j-api:2.12.0'
    compile 'org.apache.logging.log4j:log4j-core:2.12.0'

    compile 'de.undercouch:citeproc-java:1.0.1'

    compile group: 'javax.xml.bind', name: 'jaxb-api', version: '2.3.1'
    compile group: 'org.glassfish.jaxb', name: 'jaxb-runtime', version: '2.3.1'
    compile 'com.sun.activation:javax.activation:1.2.0'

    compile 'com.github.tomtung:latex2unicode_2.12:0.2.6'

    errorprone 'com.google.errorprone:error_prone_core:2.3.2'

    compile group: 'com.microsoft.azure', name: 'applicationinsights-core', version: '2.4.0'
    compile group: 'com.microsoft.azure', name: 'applicationinsights-logging-log4j2', version: '2.4.0'

    testCompile 'junit:junit:4.12'
    testImplementation 'org.junit.jupiter:junit-jupiter:5.5.0'
    testRuntimeOnly 'org.junit.vintage:junit-vintage-engine:5.5.0'
    testCompile 'org.junit.platform:junit-platform-launcher:1.5.0'

    testRuntime 'org.apache.logging.log4j:log4j-core:2.12.0'
    testRuntime 'org.apache.logging.log4j:log4j-jul:2.12.0'
<<<<<<< HEAD
    testCompile 'net.bytebuddy:byte-buddy-parent:1.9.13'
    testCompile 'org.mockito:mockito-core:2.28.2'
=======
    testCompile 'org.mockito:mockito-core:3.0.0'
>>>>>>> 15dff884
    testCompile 'com.github.tomakehurst:wiremock:2.23.2'
    testCompile 'org.reflections:reflections:0.9.11'
    testCompile 'org.xmlunit:xmlunit-core:2.6.3'
    testCompile 'org.xmlunit:xmlunit-matchers:2.6.3'
    testRuntime 'com.tngtech.archunit:archunit-junit5-engine:0.10.2'
    testCompile 'com.tngtech.archunit:archunit-junit5-api:0.10.2'
    testCompile "org.testfx:testfx-core:4.0.+"
    testCompile "org.testfx:testfx-junit5:4.0.+"

    checkstyle 'com.puppycrawl.tools:checkstyle:8.22'
    xjc 'com.sun.xml.bind:jaxb-xjc:2.2.4-1'
    jython 'org.python:jython-standalone:2.7.1'
}

jacoco {
    toolVersion = '0.8.3'
}

dependencyUpdates {
    outputFormatter = "json"
}

// We have some dependencies which cannot be updated due to various reasons.
dependencyUpdates.resolutionStrategy = {
    componentSelection { rules ->
        rules.all { ComponentSelection selection ->
            if (selection.candidate.version ==~ /[0-9].*SNAPSHOT/) {
                selection.reject("Ignore SNAPSHOT releases")
            }
        }
        rules.all { ComponentSelection selection ->
            boolean releaseCandidate = ['alpha', 'beta', 'rc', 'cr', 'm', 'preview', 'b', 'ea'].any { qualifier ->
                selection.candidate.version ==~ /(?i).*[.-]$qualifier[.\d-+]*/
            }
            if (releaseCandidate) {
                selection.reject('Ignore Release candidates')
            }
        }
        rules.withModule("com.github.johnrengelman.shadow:com.github.johnrengelman.shadow.gradle.plugin") { ComponentSelection selection ->
            if (selection.candidate.version ==~ /4.*/) {
                selection.reject("Version 4.X breaks the release process.")
            }
        }
        rules.withModule("com.google.errorprone:error_prone_core") { ComponentSelection selection ->
            if (selection.candidate.version ==~ /2.3.3/) {
                selection.reject("Does not work due to bug https://github.com/google/error-prone/issues/1240")
            }
        }
    }
}

task checkOutdatedDependencies(dependsOn: dependencyUpdates) {
    doLast {
        def dependencyReport = new JsonSlurper().parseText(new File("build/dependencyUpdates/report.json").text)
        assert dependencyReport.outdated.count == 0: "There are outdated dependencies in build.gradle!\n Run ./gradlew dependencyUpdates to see which"
    }
}

clean {
    delete "src/main/gen"
}

processResources {
    filteringCharset = 'UTF-8'

    filesMatching("build.properties") {
        expand(version: project.version,
                "year": String.valueOf(Calendar.getInstance().get(Calendar.YEAR)),
                "authors": new File('AUTHORS').readLines().findAll { !it.startsWith("#") }.join(", "),
                "developers": new File('DEVELOPERS').readLines().findAll { !it.startsWith("#") }.join(", "),
                "azureInstrumentationKey": System.getenv('AzureInstrumentationKey'),
                "minRequiredJavaVersion": minRequiredJavaVersion,
                "allowJava9": allowJava9

        )
        filteringCharset = 'UTF-8'
    }

    filesMatching("resource/**/meta.xml") {
        expand version: project.version
    }
}


task generateSource(dependsOn: ["generateBstGrammarSource",
                                "generateSearchGrammarSource",
                                "generateMedlineSource",
                                "generateBibtexmlSource",
                                "generateEndnoteSource",
                                "generateModsSource"]) {
    group = 'JabRef'
    description 'Generates all Java source files.'
}

task generateBstGrammarSource(type: org.jabref.build.antlr.AntlrTask) {
    group = "JabRef"
    description = 'Generates BstLexer.java and BstParser.java from the Bst.g grammar file using antlr3.'

    antlr = ANTLR3
    inputFile = 'src/main/antlr3/org/jabref/bst/Bst.g'
    outputDir = 'src/main/gen/org/jabref/logic/bst/'
}

task generateSearchGrammarSource(type: org.jabref.build.antlr.AntlrTask) {
    group = 'JabRef'
    description = "Generates java files for Search.g antlr4."

    antlr = ANTLR4
    inputFile = "src/main/antlr4/org/jabref/search/Search.g4"
    outputDir = "src/main/gen/org/jabref/search"
    javaPackage = "org.jabref.search"
}

task generateMedlineSource(type: XjcTask) {
    group = 'JabRef'
    description = "Generates java files for the medline importer."

    schemaFile = "src/main/resources/xjc/medline/medline.xsd"
    outputDirectory = "src/main/gen/"
    javaPackage = "org.jabref.logic.importer.fileformat.medline"
}

task generateBibtexmlSource(type: XjcTask) {
    group = 'JabRef'
    description = "Generates java files for the bibtexml importer."

    schemaFile = "src/main/resources/xjc/bibtexml/bibtexml.xsd"
    outputDirectory = "src/main/gen"
    javaPackage = "org.jabref.logic.importer.fileformat.bibtexml"
}

task generateEndnoteSource(type: XjcTask) {
    group = 'JabRef'
    description = "Generates java files for the endnote importer."

    schemaFile = "src/main/resources/xjc/endnote/RSXML.dtd"
    outputDirectory = "src/main/gen/"
    javaPackage = "org.jabref.logic.importer.fileformat.endnote"
    arguments = '-dtd'
}

task generateModsSource(type: XjcTask) {
    group = 'JabRef'
    description = "Generates java files for the mods importer."

    schemaFile = "src/main/resources/xjc/mods/mods-3-7.xsd"
    bindingFile = "src/main/resources/xjc/mods/mods-binding.xjb"
    outputDirectory = "src/main/gen/"
    javaPackage = "org.jabref.logic.importer.fileformat.mods"
    arguments = '-npa'
}

tasks.withType(JavaCompile) {
    // use UTF-8
    options.encoding = 'UTF-8'

    // ignore annotation processor from log4j2
    options.compilerArgs += '-proc:none'
}

compileJava {
    options.compilerArgs << "-Xlint:none"
    dependsOn "generateSource"

    moduleOptions {
        // TODO: Remove access to internal api
        addExports = [
                'javafx.controls/com.sun.javafx.scene.control' : 'org.jabref',
                'org.controlsfx.controls/impl.org.controlsfx.skin' : 'org.jabref'
        ]
    }
}

run {
    // TODO: Remove access to internal api
    jvmArgs '--add-exports', 'javafx.controls/com.sun.javafx.scene.control=org.jabref',
            '--add-exports', 'org.controlsfx.controls/impl.org.controlsfx.skin=org.jabref',
            '--add-opens', 'javafx.controls/javafx.scene.control=org.jabref',
            '--add-opens', 'org.controlsfx.controls/org.controlsfx.control.textfield=org.jabref',
            // Not sure why we need to restate the controlfx exports
            // Taken from here: https://github.com/controlsfx/controlsfx/blob/9.0.0/build.gradle#L1
            "--add-exports", "javafx.graphics/com.sun.javafx.scene=org.controlsfx.controls",
            "--add-exports", "javafx.graphics/com.sun.javafx.scene.traversal=org.controlsfx.controls",
            "--add-exports", "javafx.graphics/com.sun.javafx.css=org.controlsfx.controls",
            "--add-exports", "javafx.controls/com.sun.javafx.scene.control.behavior=org.controlsfx.controls",
            "--add-exports", "javafx.controls/com.sun.javafx.scene.control=org.controlsfx.controls",
            "--add-exports", "javafx.controls/com.sun.javafx.scene.control.inputmap=org.controlsfx.controls",
            "--add-exports", "javafx.base/com.sun.javafx.event=org.controlsfx.controls",
            "--add-exports", "javafx.base/com.sun.javafx.collections=org.controlsfx.controls",
            "--add-exports", "javafx.base/com.sun.javafx.runtime=org.controlsfx.controls",
            "--add-exports", "javafx.web/com.sun.webkit=org.controlsfx.controls",
            "--add-exports", "javafx.graphics/com.sun.javafx.css=org.controlsfx.controls",
            "--add-opens", "javafx.controls/javafx.scene.control.skin=org.controlsfx.controls",
            "--add-opens", "javafx.graphics/javafx.scene=org.controlsfx.controls"

    // TODO: The following code should have the same affect as the above one, but doesn't work for some reason
    // https://github.com/java9-modularity/gradle-modules-plugin/issues/89
    moduleOptions {
        addExports = [
                'javafx.controls/com.sun.javafx.scene.control' : 'org.jabref',
                'org.controlsfx.controls/impl.org.controlsfx.skin' : 'org.jabref'
        ]

        addOpens = [
                'javafx.controls/javafx.scene.control' : 'org.jabref',
                'org.controlsfx.controls/org.controlsfx.control.textfield' : 'org.jabref'
        ]
    }
}

javadoc {
    options {
        encoding = 'UTF-8'
        version = true
        author = true
    }
}

localization.script = 'scripts/syncLang.py'

// Test tasks
test {
    useJUnitPlatform {
        excludeTags 'DatabaseTest', 'FetcherTest', 'GUITest', 'org.jabref.testutils.category.FetcherTest', 'org.jabref.testutils.category.GUITest'
    }

    testLogging {
        // set options for log level LIFECYCLE
        events "failed"
        exceptionFormat "full"
    }
}

task databaseTest(type: Test) {
    useJUnit {
        includeCategories 'org.jabref.testutils.category.DatabaseTest'
    }
}

task fetcherTest(type: Test) {
    useJUnit {
        includeCategories 'org.jabref.testutils.category.FetcherTest'
    }
}

task guiTest(type: Test) {
    useJUnit {
        includeCategories 'org.jabref.testutils.category.GUITest'
    }
}

// Test result tasks
task copyTestResources(type: Copy) {
    from "${projectDir}/src/test/resources"
    into "${buildDir}/classes/test"
}
processTestResources.dependsOn copyTestResources

tasks.withType(Test) {
    reports.html.destination = file("${reporting.baseDir}/${name}")

    jacoco {
        append = true
    }
}

task jacocoMerge(type: JacocoMerge) {
    executionData file("$buildDir/jacoco/test.exec"), file("$buildDir/jacoco/databaseTest.exec"), file("$buildDir/jacoco/fetcherTest.exec")
    dependsOn test, databaseTest, fetcherTest
}

jacocoTestReport {
    executionData jacocoMerge.destinationFile
    dependsOn jacocoMerge

    reports {
        xml.enabled = true // coveralls plugin depends on xml format report
        html.enabled = true
    }
}

// Code quality tasks
checkstyle {
    // will only run when called explicitly from the command line
    sourceSets = []
}

/*
modernizer {
    // We have more than 20 issues, which are not fixed yet. Nevertheless, we produce the modernizer output.
    // See https://github.com/andrewgaul/modernizer-maven-plugin for more information on modernizer
    failOnViolations = false
}
*/

// Release tasks
shadowJar {
    transform(com.github.jengelman.gradle.plugins.shadow.transformers.Log4j2PluginsCacheFileTransformer)
    classifier 'fat'
}

/*
 * Changes project.version to VERSION--snapshot--DATE--GIT_HASH
 */
if (hasProperty('dev')) {
    String command = "git log --pretty=format:%cd--%h -n 1 --date=short"
    String commitInfo = ""
    if (OperatingSystem.current().isWindows()) {
        commitInfo = "cmd /c $command".execute().in.text
    } else {
        commitInfo = command.execute().in.text
    }

    // determine branch
    command = "git symbolic-ref -q --short HEAD"
    String branchName = ""
    if (OperatingSystem.current().isWindows()) {
        branchName = "cmd /c $command".execute().in.text
    } else {
        branchName = command.execute().in.text
    }
    // A newline is returned. Remove it. (trim())
    // In the context of github, the branch name could be something like "pull/277"
    // "/" is an illegal character. To be safe, all illegal filename characters are replaced by "_"
    // http://stackoverflow.com/a/15075907/873282 describes the used pattern.
    branchName = branchName.trim().replaceAll("[^a-zA-Z0-9.-]", "_")

    // hack string
    // first the date (%cd), then the branch name, and finally the commit id (%h)
    String infoString = commitInfo.substring(0, 10) + "--" + branchName + "--" + commitInfo.substring(12)

    project.version += "--snapshot--" + infoString
}

install4j {
    installDir = file(project.ext.install4jDir)
}

task generateFinalJabRefPS1File(type: Copy) {
    from('buildres') {
        include 'JabRef.ps1'
    }
    into 'build'
    filter(org.apache.tools.ant.filters.ReplaceTokens, tokens: [jabRefJarFileName: jar.archiveName])
}

// has to be defined AFTER 'dev' things to have the correct project.version
task media(type: com.install4j.gradle.Install4jTask, dependsOn: ["releaseJar", "generateFinalJabRefPS1File"]) {
    projectFile = file('jabref.install4j')
    release = project.version
    winKeystorePassword = System.getenv('CERTIFICATE_PW')
    macKeystorePassword = System.getenv('CERTIFICATE_PW')
    variables = [
            versionFourDots: project.ext.threeDotVersion,
            buildFileName  : jar.archiveName,
            version        : project.version
    ]

    doLast {
        copy {
            from "build/install4j"
            into "build/releases"
        }
    }
}


task release(dependsOn: ["media", "releaseJar"]) {
    group = 'JabRef - Release'
    description 'Creates a release for all target platforms.'
}

task releaseJar(dependsOn: "shadowJar") {
    group = 'JabRef - Release'
    description "Creates a Jar release."
    doLast {
        copy {
            from("$buildDir/libs/JabRef-${project.version}-fat.jar")
            into("$buildDir/releases")
            rename { String fileName ->
                fileName.replace('-fat', '')
            }
        }
        // set executable with read permissions (first true) and for all (false)
        file("$buildDir/releases/JabRef-${project.version}.jar").setExecutable(true, false)
    }
}

task snapJar(dependsOn: "releaseJar", type: Delete) {
    delete fileTree(dir: "$buildDir/releases/", exclude: "JabRef-${project.version}.jar")
}

jlink {
    options = ['--strip-debug', '--compress', '2', '--no-header-files', '--no-man-pages']
    launcher {
        name = 'JabRefMain'
    }

    addOptions("--bind-services")

    // TODO: Remove the following as soon as the dependencies are update 
    // forceMerge is usually needed when some non-modular artifacts in the dependency graph use code that was previously part of the JDK
    // but it was removed in the newer releases. 
    // The pom.xml associated with such a non-modular artifact does not mention that the artifact depends on the removed code
    // (because the artifact was published when this code was still available in the JDK). 
    forceMerge "javafx"
    forceMerge "controlsfx", "bcprov", "jaxb", "javax", "istack", "stax", "log4j"

    // TODO: Remove the following correction to the merged module
    // The module descriptor automatically generated by the plugin for the merged module contained some invalid entries.
    // Execute ./gradlew suggestMergedModuleInfo and include the incorrect directives here.
    mergedModule {
        requires 'java.logging'
        requires 'jdk.xml.dom'
        requires 'java.sql'
        requires 'java.rmi'
        requires 'java.xml'
        requires 'com.sun.xml.txw2'
        requires 'java.desktop'
        requires 'java.security.jgss'
        requires 'jdk.jsobject'
        requires 'jdk.unsupported'
        requires 'java.management'
        requires 'java.naming'
        requires 'jdk.unsupported.desktop'
        requires 'java.security.sasl'
        requires 'java.scripting'
        requires 'java.datatransfer'
        requires 'java.compiler'
        requires 'java.transaction.xa'
        requires 'com.sun.xml.fastinfoset'
        requires 'org.slf4j'
        uses 'com.airhacks.afterburner.injection.PresenterFactory'
        uses 'org.controlsfx.glyphfont.GlyphFont'
        uses 'com.airhacks.afterburner.views.ResourceLocator'
        provides 'java.sql.Driver' with 'org.postgresql.Driver'
        provides 'org.controlsfx.glyphfont.GlyphFont' with 'org.controlsfx.glyphfont.FontAwesome'
        provides 'org.apache.commons.logging.LogFactory' with 'org.apache.logging.log4j.jcl.LogFactoryImpl'
        provides 'org.slf4j.spi.SLF4JServiceProvider' with 'org.apache.logging.slf4j.SLF4JServiceProvider'
        provides 'javax.annotation.processing.Processor' with 'org.apache.logging.log4j.core.config.plugins.processor.PluginProcessor'
        provides 'com.microsoft.applicationinsights.core.dependencies.io.grpc.ServerProvider' with 'com.microsoft.applicationinsights.core.dependencies.io.grpc.netty.shaded.io.grpc.netty.NettyServerProvider'
        provides 'com.microsoft.applicationinsights.core.dependencies.io.grpc.NameResolverProvider' with 'com.microsoft.applicationinsights.core.dependencies.io.grpc.internal.DnsNameResolverProvider'
        provides 'java.security.Provider' with 'org.bouncycastle.jce.provider.BouncyCastleProvider', 'org.bouncycastle.pqc.jcajce.provider.BouncyCastlePQCProvider'
        provides 'com.microsoft.applicationinsights.core.dependencies.io.grpc.ManagedChannelProvider' with 'com.microsoft.applicationinsights.core.dependencies.io.grpc.netty.shaded.io.grpc.netty.NettyChannelProvider'
    }

    jpackage {
        // Download from https://jdk.java.net/jpackage/ and change path accordingly
        jpackageHome = 'H:\\Downloading\\openjdk-13-jpackage+49_windows-x64_bin\\jdk-13'
    }
}

jmh {
    warmupIterations = 5
    iterations = 10
    fork = 2
}

// Source: https://stackoverflow.com/a/44168582/873282
task downloadDependencies {
    description "Pre-downloads *most* dependencies"
    doLast {
        configurations.getAsMap().each { name, config ->
            println "Retrieving dependencies for $name"
            try {
                config.files
            } catch (e) {
                // some cannot be resolved, just log them
                project.logger.info e.message
            }
        }
    }
}

task bundleLibreOffice(type: Jar) {
    from configurations.libreoffice.collect { zipTree it }

    manifest {
        attributes 'Automatic-Module-Name': 'org.jabref.thirdparty.libreoffice'
    }

    
    destinationDir = file('lib')
    archiveName = 'libreoffice.jar'
}<|MERGE_RESOLUTION|>--- conflicted
+++ resolved
@@ -197,12 +197,8 @@
 
     testRuntime 'org.apache.logging.log4j:log4j-core:2.12.0'
     testRuntime 'org.apache.logging.log4j:log4j-jul:2.12.0'
-<<<<<<< HEAD
     testCompile 'net.bytebuddy:byte-buddy-parent:1.9.13'
-    testCompile 'org.mockito:mockito-core:2.28.2'
-=======
     testCompile 'org.mockito:mockito-core:3.0.0'
->>>>>>> 15dff884
     testCompile 'com.github.tomakehurst:wiremock:2.23.2'
     testCompile 'org.reflections:reflections:0.9.11'
     testCompile 'org.xmlunit:xmlunit-core:2.6.3'
