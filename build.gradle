import groovy.json.JsonSlurper
import org.gradle.internal.os.OperatingSystem

// to update the gradle wrapper, execute
// ./gradlew wrapper --gradle-version=4.4.1 --distribution-type=bin

buildscript {
    repositories {
        mavenLocal()
        jcenter()
        maven {
            url 'https://oss.sonatype.org/content/groups/public'
        }
    }
}

plugins {
    id 'com.gradle.build-scan' version '2.0.2'
    id 'com.install4j.gradle' version '7.0.10'
    id 'com.github.johnrengelman.shadow' version '5.0.0'
    id "com.simonharrer.modernizer" version '1.6.0-1'
    id 'me.champeau.gradle.jmh' version '0.4.8'
<<<<<<< HEAD
    id 'net.ltgt.errorprone' version '0.6.1'
    id 'com.zyxist.chainsaw' version '0.3.1'
    id 'com.github.ben-manes.versions' version '0.20.0'
=======
    id 'net.ltgt.errorprone' version '0.7.1'
    id 'com.github.ben-manes.versions' version '0.21.0'
>>>>>>> 7a190c94
}

// use the gradle build scan feature: https://scans.gradle.com/get-started
buildScan { termsOfServiceUrl = 'https://gradle.com/terms-of-service'; termsOfServiceAgree = 'yes' }


apply plugin: 'java'
apply plugin: 'application'
apply plugin: 'project-report'
apply plugin: 'jacoco'
apply plugin: 'install4j'
apply plugin: 'me.champeau.gradle.jmh'
apply plugin: 'checkstyle'

apply from: 'eclipse.gradle'
apply from: 'localization.gradle'
apply from: 'xjc.gradle'

group = "org.jabref"
version = "5.0-dev"
project.ext.threeDotVersion = "5.0.0.0"
project.ext.install4jDir = hasProperty("install4jDir") ? getProperty("install4jDir") : (OperatingSystem.current().isWindows() ? 'C:/Program Files/install4j7' : 'install4j7')
sourceCompatibility = 9
targetCompatibility = 9
mainClassName = "org.jabref.JabRefMain"

javaModule {
    name = "org.jabref"
    hacks {
        opens "javafx.swing", "javafx.embed.swing", "org.jabref"
        opens "java.desktop", "java.awt", "spin"
        opens "javafx.controls", "javafx.scene.control", "org.jabref"
        exports "javafx.base", "com.sun.javafx.runtime", "controlsfx"
    }
}


// These are the Java version requirements we will check on each start of JabRef
ext.minRequiredJavaVersion = "1.8.0_172"
ext.allowJava9 = true

sourceSets {
    main {
        java {
            srcDirs = ["src/main/java", "src/main/gen"]
        }

        resources {
            srcDirs = ["src/main/java", "src/main/resources"]
        }
    }
    test {
        java {
            srcDirs = ["src/test/java"]
        }
        resources {
            srcDirs = ["src/test/resources"]
        }
    }
}

repositories {
    mavenLocal()
    jcenter()
    maven {
        url 'https://oss.sonatype.org/content/groups/public'
    }
}

configurations {
    antlr3
    antlr4
    libreoffice
    
    compile {
        exclude group: 'com.google.code.findbugs', module: 'jsr305'
    }
}

dependencies {
    // Include all jar-files in the 'lib' folder as dependencies
    compile fileTree(dir: 'lib', includes: ['*.jar'])

    compile 'com.jgoodies:jgoodies-common:1.8.1'
    compile 'com.jgoodies:jgoodies-forms:1.9.0'

    compile 'org.apache.pdfbox:pdfbox:2.0.15'
    compile 'org.apache.pdfbox:fontbox:2.0.15'
    compile 'org.apache.pdfbox:xmpbox:2.0.15'

    compile group: 'org.apache.tika', name: 'tika-core', version: '1.20'

    // required for reading write-protected PDFs - see https://github.com/JabRef/jabref/pull/942#issuecomment-209252635
    compile 'org.bouncycastle:bcprov-jdk15on:1.61'

    compile 'commons-cli:commons-cli:1.4'

<<<<<<< HEAD
    // TODO: LibreOffice has a split package, temporarily removed
    libreoffice "org.libreoffice:juh:5.4.2"
    libreoffice "org.libreoffice:jurt:5.4.2"
    libreoffice "org.libreoffice:ridl:5.4.2"
    libreoffice "org.libreoffice:unoil:5.4.2"
=======
    compile "org.libreoffice:juh:6.2.2"
    compile "org.libreoffice:jurt:6.2.2"
    compile "org.libreoffice:ridl:6.2.2"
    compile "org.libreoffice:unoil:6.2.2"
>>>>>>> 7a190c94

    compile 'io.github.java-diff-utils:java-diff-utils:4.0'
    compile 'info.debatty:java-string-similarity:1.2.1'

    antlr3 'org.antlr:antlr:3.5.2'
    compile 'org.antlr:antlr-runtime:3.5.2'

    antlr4 'org.antlr:antlr4:4.7.2'
    compile 'org.antlr:antlr4-runtime:4.7.2'

    compile 'mysql:mysql-connector-java:8.0.15'

    compile 'org.postgresql:postgresql:42.2.5'

    compile 'net.java.dev.glazedlists:glazedlists_java15:1.9.1'

    compile 'com.google.guava:guava:27.1-jre'

    compile group: 'javax.annotation', name: 'javax.annotation-api', version: '1.3.2'

    // JavaFX stuff
    compile 'de.jensd:fontawesomefx-commons:8.15'
    compile 'de.jensd:fontawesomefx-materialdesignfont:1.7.22-4'
<<<<<<< HEAD
    compile 'de.jensd:fontawesomefx-commons:9.1.2'
    compile 'de.saxsys:mvvmfx-validation:1.7.0'
    compile 'de.saxsys:mvvmfx:1.7.0'
    compile 'org.fxmisc.easybind:easybind:1.0.3'
    compile 'org.fxmisc.flowless:flowless:0.6.1'
    compile 'org.fxmisc.richtext:richtextfx:0.9.2'
   //compile 'com.sibvisions.external.jvxfx:dndtabpane:0.1'
=======
    compile 'de.saxsys:mvvmfx-validation:1.8.0'
    compile 'de.saxsys:mvvmfx:1.8.0'
    compile 'org.fxmisc.easybind:easybind:1.0.3'
    compile 'org.fxmisc.flowless:flowless:0.6.1'
    compile 'org.fxmisc.richtext:richtextfx:0.9.3'
    compile 'com.sibvisions.external.jvxfx:dndtabpane:0.1'
>>>>>>> 7a190c94
    compile 'javax.inject:javax.inject:1'
    compile 'com.jfoenix:jfoenix:9.0.8'

    // Cannot be updated to 9.*.* until Jabref works with Java 9
    compile 'org.controlsfx:controlsfx:9.0.0'

    compile 'org.jsoup:jsoup:1.11.3'
    compile 'com.mashape.unirest:unirest-java:1.4.9'

    // >1.8.0-beta is required for java 9 compatibility
    compile 'org.slf4j:slf4j-api:1.8.0-beta4'
    compile 'org.apache.logging.log4j:log4j-slf4j18-impl:2.11.2'
    compile 'org.apache.logging.log4j:log4j-jcl:2.11.2'
    compile 'org.apache.logging.log4j:log4j-api:2.11.2'
    compile 'org.apache.logging.log4j:log4j-core:2.11.2'

    compile 'de.undercouch:citeproc-java:1.0.1'

    // JAX-B is considered JavaEE API and is no longer part of JavaSE (JDK 9)
    compile group: 'javax.xml.bind', name: 'jaxb-api', version: '2.3.0'
    compile group: 'com.sun.xml.bind', name: 'jaxb-core', version: '2.3.0'

    errorprone 'com.google.errorprone:error_prone_core:2.3.2'

    compile group: 'com.microsoft.azure', name: 'applicationinsights-core', version: '2.3.1'
    compile group: 'com.microsoft.azure', name: 'applicationinsights-logging-log4j2', version: '2.3.1'

    testImplementation 'org.junit.jupiter:junit-jupiter:5.4.2'
    testRuntimeOnly 'org.junit.vintage:junit-vintage-engine:5.4.2'
    testCompile 'org.junit.platform:junit-platform-launcher:1.4.2'

    testRuntime 'org.apache.logging.log4j:log4j-core:2.11.1'
    testRuntime 'org.apache.logging.log4j:log4j-jul:2.11.2'
    testCompile 'org.mockito:mockito-core:2.27.0'
    testCompile 'com.github.tomakehurst:wiremock:2.22.0'
    testCompile 'org.reflections:reflections:0.9.11'
    testCompile 'org.xmlunit:xmlunit-core:2.6.2'
    testCompile 'org.xmlunit:xmlunit-matchers:2.6.2'
    testRuntime 'com.tngtech.archunit:archunit-junit5-engine:0.10.2'
    testCompile 'com.tngtech.archunit:archunit-junit5-api:0.10.2'
    testCompile "org.testfx:testfx-core:4.0.+"
    testCompile "org.testfx:testfx-junit5:4.0.+"

    checkstyle 'com.puppycrawl.tools:checkstyle:8.19'
}

jacoco {
    toolVersion = '0.8.1'
}

dependencyUpdates {
    outputFormatter = "json"
}

// We have some dependencies which cannot be updated due to various reasons.
dependencyUpdates.resolutionStrategy = {
    componentSelection { rules ->
        rules.all { ComponentSelection selection ->
            if (selection.candidate.version ==~ /[0-9].*SNAPSHOT/) {
                selection.reject("Ignore SNAPSHOT releases")
            }
        }
        rules.withModule("org.controlsfx:controlsfx") { ComponentSelection selection ->
            if (selection.candidate.version ==~ /9.*/) { // Reject version 9 or higher
                selection.reject("Cannot be updated to 9.*.* until Jabref works with Java 9")
            }
        }
        rules.withModule("com.github.tomtung:latex2unicode_2.12") { ComponentSelection selection ->
            if (selection.candidate.version ==~ /0.2.[3,4]/) {
                // Reject version higher than 2.0.2. see https://github.com/JabRef/jabref/pull/3781
                selection.reject("Cannot be updated to 0.2.4 until JabRef is prepared for it")
            }
        }
        rules.withModule("com.github.johnrengelman.shadow:com.github.johnrengelman.shadow.gradle.plugin") { ComponentSelection selection ->
            if (selection.candidate.version ==~ /4.*/) {
                selection.reject("Version 4.X breaks the release process.")
            }
        }
        rules.withModule("de.jensd:fontawesomefx-materialdesignfont") { ComponentSelection selection ->
            if (selection.candidate.version ==~ /2.*/) {
                selection.reject("Cannot be upgraded to version 2")
            }
        }
        rules.withModule("com.jfoenix:jfoenix") { ComponentSelection selection ->
            if (selection.candidate.version ==~ /9.*/) { // Reject version 9 or higher
                selection.reject("Cannot be updated to 9.*.* until Jabref works with Java 9")
            }
        }
        rules.withModule("com.google.errorprone:javac") { ComponentSelection selection ->
            if (selection.candidate.version ==~ /1.9.*/ || selection.candidate.version ==~ /9.*/) {
                selection.reject("Cannot be updated to 9.*.* until Jabref works with Java 9")
            }
        }
        rules.withModule("com.sun.xml.bind:jaxb-xjc") { ComponentSelection selection ->
            if (!(selection.candidate.version ==~ /2.2.4.*/) || selection.candidate.version ==~ /2.[3-9].*/) {
                selection.reject("Cannot be updated to 2.2.5 or higher.")
            }
        }
    }
}

task checkOutdatedDependencies(dependsOn: dependencyUpdates) {
    doLast {
        def dependencyReport = new JsonSlurper().parseText(new File("build/dependencyUpdates/report.json").text)
        assert dependencyReport.outdated.count == 0: "There are outdated dependencies in build.gradle!\n Run ./gradlew dependencyUpdates to see which"
    }
}

clean {
    delete "src/main/gen"
}

processResources {
    filteringCharset = 'UTF-8'

    filesMatching("build.properties") {
        expand(version: project.version,
                "year": String.valueOf(Calendar.getInstance().get(Calendar.YEAR)),
                "authors": new File('AUTHORS').readLines().findAll { !it.startsWith("#") }.join(", "),
                "developers": new File('DEVELOPERS').readLines().findAll { !it.startsWith("#") }.join(", "),
                "azureInstrumentationKey": System.getenv('AzureInstrumentationKey'),
                "minRequiredJavaVersion": minRequiredJavaVersion,
                "allowJava9": allowJava9

        )
        filteringCharset = 'UTF-8'
    }

    filesMatching("resource/**/meta.xml") {
        expand version: project.version
    }
}


task generateSource(dependsOn: ["generateBstGrammarSource", "generateSearchGrammarSource"]) {
    group = 'JabRef'
    description 'Generates all Java source files.'
}

task generateBstGrammarSource(type: JavaExec) {
    group 'JabRef'
    description 'Generates BstLexer.java and BstParser.java from the Bst.g grammar file using antlr3.'

    File antlrSource = file('src/main/antlr3/org/jabref/bst/Bst.g')

    inputs.file antlrSource
    outputs.file file('src/main/gen/org/jabref/logic/bst/BstLexer.java')
    outputs.file file('src/main/gen/org/jabref/logic/bst/BstParser.java')

    main = 'org.antlr.Tool'
    classpath = configurations.antlr3
    args = ["-o", file('src/main/gen/org/jabref/logic/bst/'), antlrSource]
}

task generateSearchGrammarSource(type: JavaExec) {
    String grammarFile = "Search"

    group 'JabRef'
    description "Generates java files for ${grammarFile}.g antlr4."

    String packagePath = "org/jabref/search"
    File antlrPath = file("src/main/antlr4")
    File genPath = file("src/main/gen")

    File antlrSource = file("$antlrPath/$packagePath/${grammarFile}.g4")
    File destinationDir = file("$genPath/$packagePath")

    inputs.file antlrSource
    outputs.file file("$destinationDir/${grammarFile}Parser.java")
    outputs.file file("$destinationDir/${grammarFile}Lexer.java")
    outputs.file file("$destinationDir/${grammarFile}Visitor.java")
    outputs.file file("$destinationDir/${grammarFile}BaseVisitor.java")
    outputs.file file("$destinationDir/${grammarFile}.tokens")
    outputs.file file("$destinationDir/${grammarFile}Lexer.tokens")

    main = 'org.antlr.v4.Tool'
    classpath = configurations.antlr4
    args = ["-o", destinationDir, "-visitor", "-no-listener", "-package", "org.jabref.search", antlrSource]
}

compileJava {
    options.encoding = 'UTF-8'
    options.compilerArgs << "-Xlint:none"
    //ignore annotation processor from log4j2
    options.compilerArgs += '-proc:none'
}
compileJava.dependsOn "generateSource"

compileTestJava {
    options.encoding = 'UTF-8'
    options.compilerArgs += '-proc:none'
}

javadoc {
    options {
        encoding = 'UTF-8'
        version = true
        author = true
    }
}

// Test tasks
test {
    useJUnitPlatform {
        excludeTags 'DatabaseTest', 'FetcherTest', 'GUITest', 'org.jabref.testutils.category.FetcherTest', 'org.jabref.testutils.category.GUITest'
    }

    testLogging {
        // set options for log level LIFECYCLE
        events "failed"
        exceptionFormat "full"
    }
}

task databaseTest(type: Test) {
    useJUnit {
        includeCategories 'org.jabref.testutils.category.DatabaseTest'
    }
}

task fetcherTest(type: Test) {
    useJUnit {
        includeCategories 'org.jabref.testutils.category.FetcherTest'
    }
}

task guiTest(type: Test) {
    useJUnit {
        includeCategories 'org.jabref.testutils.category.GUITest'
    }
}

// Test result tasks
task copyTestResources(type: Copy) {
    from "${projectDir}/src/test/resources"
    into "${buildDir}/classes/test"
}
processTestResources.dependsOn copyTestResources

tasks.withType(Test) {
    reports.html.destination = file("${reporting.baseDir}/${name}")

    jacoco {
        append = true
    }
}

task jacocoMerge(type: JacocoMerge) {
    executionData file("$buildDir/jacoco/test.exec"), file("$buildDir/jacoco/databaseTest.exec"), file("$buildDir/jacoco/fetcherTest.exec")
    dependsOn test, databaseTest, fetcherTest
}

jacocoTestReport {
    executionData jacocoMerge.destinationFile
    dependsOn jacocoMerge

    reports {
        xml.enabled = true // coveralls plugin depends on xml format report
        html.enabled = true
    }
}

// Code quality tasks
checkstyle {

}

modernizer {
    // We have more than 20 issues, which are not fixed yet. Nevertheless, we produce the modernizer output.
    // See https://github.com/andrewgaul/modernizer-maven-plugin for more information on modernizer
    failOnViolations = false
}

// Release tasks
shadowJar {
    transform(com.github.jengelman.gradle.plugins.shadow.transformers.Log4j2PluginsCacheFileTransformer)
    classifier 'fat'
}

/*
 * Changes project.version to VERSION--snapshot--DATE--GIT_HASH
 */
if (hasProperty('dev')) {
    String command = "git log --pretty=format:%cd--%h -n 1 --date=short"
    String commitInfo = ""
    if (OperatingSystem.current().isWindows()) {
        commitInfo = "cmd /c $command".execute().in.text
    } else {
        commitInfo = command.execute().in.text
    }

    // determine branch
    command = "git symbolic-ref -q --short HEAD"
    String branchName = ""
    if (OperatingSystem.current().isWindows()) {
        branchName = "cmd /c $command".execute().in.text
    } else {
        branchName = command.execute().in.text
    }
    // A newline is returned. Remove it. (trim())
    // In the context of github, the branch name could be something like "pull/277"
    // "/" is an illegal character. To be safe, all illegal filename characters are replaced by "_"
    // http://stackoverflow.com/a/15075907/873282 describes the used pattern.
    branchName = branchName.trim().replaceAll("[^a-zA-Z0-9.-]", "_")

    // hack string
    // first the date (%cd), then the branch name, and finally the commit id (%h)
    String infoString = commitInfo.substring(0, 10) + "--" + branchName + "--" + commitInfo.substring(12)

    project.version += "--snapshot--" + infoString
}

install4j {
    installDir = file(project.ext.install4jDir)
}

task generateFinalJabRefPS1File(type: Copy) {
    from('buildres') {
        include 'JabRef.ps1'
    }
    into 'build'
    filter(org.apache.tools.ant.filters.ReplaceTokens, tokens: [jabRefJarFileName: jar.archiveName])
}

// has to be defined AFTER 'dev' things to have the correct project.version
task media(type: com.install4j.gradle.Install4jTask, dependsOn: ["releaseJar", "generateFinalJabRefPS1File"]) {
    projectFile = file('jabref.install4j')
    release = project.version
    winKeystorePassword = System.getenv('CERTIFICATE_PW')
    macKeystorePassword = System.getenv('CERTIFICATE_PW')
    variables = [
            versionFourDots: project.ext.threeDotVersion,
            buildFileName  : jar.archiveName,
            version        : project.version
    ]

    doLast {
        copy {
            from "build/install4j"
            into "build/releases"
        }
    }
}


task release(dependsOn: ["media", "releaseJar"]) {
    group = 'JabRef - Release'
    description 'Creates a release for all target platforms.'
}

task releaseJar(dependsOn: "shadowJar") {
    group = 'JabRef - Release'
    description "Creates a Jar release."
    doLast {
        copy {
            from("$buildDir/libs/JabRef-${project.version}-fat.jar")
            into("$buildDir/releases")
            rename { String fileName ->
                fileName.replace('-fat', '')
            }
        }
        // set executable with read permissions (first true) and for all (false)
        file("$buildDir/releases/JabRef-${project.version}.jar").setExecutable(true, false)
    }
}

task snapJar(dependsOn: "releaseJar", type: Delete) {
    delete fileTree(dir: "$buildDir/releases/", exclude: "JabRef-${project.version}.jar")
}

jmh {
    warmupIterations = 5
    iterations = 10
    fork = 2
}

// Source: https://stackoverflow.com/a/44168582/873282
task downloadDependencies {
    description "Pre-downloads *most* dependencies"
    doLast {
        configurations.getAsMap().each { name, config ->
            println "Retrieving dependencies for $name"
            try {
                config.files
            } catch (e) {
                // some cannot be resolved, just log them
                project.logger.info e.message
            }
        }
    }
}

task bundleLibreOffice(type: Jar) {
    from configurations.libreoffice.collect { zipTree it }

    manifest {
        attributes 'Automatic-Module-Name': 'org.jabref.thirdparty.libreoffice'
    }

    
    destinationDir = file('lib')
    archiveName = 'libreoffice.jar'
}<|MERGE_RESOLUTION|>--- conflicted
+++ resolved
@@ -20,14 +20,9 @@
     id 'com.github.johnrengelman.shadow' version '5.0.0'
     id "com.simonharrer.modernizer" version '1.6.0-1'
     id 'me.champeau.gradle.jmh' version '0.4.8'
-<<<<<<< HEAD
-    id 'net.ltgt.errorprone' version '0.6.1'
-    id 'com.zyxist.chainsaw' version '0.3.1'
-    id 'com.github.ben-manes.versions' version '0.20.0'
-=======
     id 'net.ltgt.errorprone' version '0.7.1'
     id 'com.github.ben-manes.versions' version '0.21.0'
->>>>>>> 7a190c94
+    id 'com.zyxist.chainsaw' version '0.3.1'
 }
 
 // use the gradle build scan feature: https://scans.gradle.com/get-started
@@ -125,18 +120,10 @@
 
     compile 'commons-cli:commons-cli:1.4'
 
-<<<<<<< HEAD
-    // TODO: LibreOffice has a split package, temporarily removed
-    libreoffice "org.libreoffice:juh:5.4.2"
-    libreoffice "org.libreoffice:jurt:5.4.2"
-    libreoffice "org.libreoffice:ridl:5.4.2"
-    libreoffice "org.libreoffice:unoil:5.4.2"
-=======
     compile "org.libreoffice:juh:6.2.2"
     compile "org.libreoffice:jurt:6.2.2"
     compile "org.libreoffice:ridl:6.2.2"
     compile "org.libreoffice:unoil:6.2.2"
->>>>>>> 7a190c94
 
     compile 'io.github.java-diff-utils:java-diff-utils:4.0'
     compile 'info.debatty:java-string-similarity:1.2.1'
@@ -160,22 +147,12 @@
     // JavaFX stuff
     compile 'de.jensd:fontawesomefx-commons:8.15'
     compile 'de.jensd:fontawesomefx-materialdesignfont:1.7.22-4'
-<<<<<<< HEAD
-    compile 'de.jensd:fontawesomefx-commons:9.1.2'
-    compile 'de.saxsys:mvvmfx-validation:1.7.0'
-    compile 'de.saxsys:mvvmfx:1.7.0'
-    compile 'org.fxmisc.easybind:easybind:1.0.3'
-    compile 'org.fxmisc.flowless:flowless:0.6.1'
-    compile 'org.fxmisc.richtext:richtextfx:0.9.2'
-   //compile 'com.sibvisions.external.jvxfx:dndtabpane:0.1'
-=======
     compile 'de.saxsys:mvvmfx-validation:1.8.0'
     compile 'de.saxsys:mvvmfx:1.8.0'
     compile 'org.fxmisc.easybind:easybind:1.0.3'
     compile 'org.fxmisc.flowless:flowless:0.6.1'
     compile 'org.fxmisc.richtext:richtextfx:0.9.3'
-    compile 'com.sibvisions.external.jvxfx:dndtabpane:0.1'
->>>>>>> 7a190c94
+   //compile 'com.sibvisions.external.jvxfx:dndtabpane:0.1'
     compile 'javax.inject:javax.inject:1'
     compile 'com.jfoenix:jfoenix:9.0.8'
 
@@ -197,6 +174,7 @@
     // JAX-B is considered JavaEE API and is no longer part of JavaSE (JDK 9)
     compile group: 'javax.xml.bind', name: 'jaxb-api', version: '2.3.0'
     compile group: 'com.sun.xml.bind', name: 'jaxb-core', version: '2.3.0'
+    compile 'com.github.tomtung:latex2unicode_2.12:0.2.2'
 
     errorprone 'com.google.errorprone:error_prone_core:2.3.2'
 
