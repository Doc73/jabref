--- conflicted
+++ resolved
@@ -190,16 +190,10 @@
     compile group: 'com.microsoft.azure', name: 'applicationinsights-core', version: '2.4.0'
     compile group: 'com.microsoft.azure', name: 'applicationinsights-logging-log4j2', version: '2.4.0'
 
-<<<<<<< HEAD
     testCompile 'junit:junit:4.12'
-    testImplementation 'org.junit.jupiter:junit-jupiter:5.5.0'
-    testRuntimeOnly 'org.junit.vintage:junit-vintage-engine:5.5.0'
-    testCompile 'org.junit.platform:junit-platform-launcher:1.5.0'
-=======
     testImplementation 'org.junit.jupiter:junit-jupiter:5.5.1'
     testRuntimeOnly 'org.junit.vintage:junit-vintage-engine:5.5.1'
     testCompile 'org.junit.platform:junit-platform-launcher:1.5.1'
->>>>>>> 00f7216e
 
     testRuntime 'org.apache.logging.log4j:log4j-core:2.12.0'
     testRuntime 'org.apache.logging.log4j:log4j-jul:2.12.0'
