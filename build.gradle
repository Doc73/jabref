--- conflicted
+++ resolved
@@ -154,26 +154,19 @@
 
     compile group: 'com.microsoft.azure', name: 'applicationinsights-core', version: '1.0.9'
     compile group: 'com.microsoft.azure', name: 'applicationinsights-logging-log4j2', version: '1.0.9'
-
-<<<<<<< HEAD
+   
     compile "org.glassfish.tyrus.bundles:tyrus-standalone-client:1.13.1"
     compile "org.glassfish.tyrus.ext:tyrus-extension-deflate:1.13.1"
 
     compile "com.google.code.gson:gson:2.8.0"
     compile "org.bitbucket.cowwoc:diff-match-patch:1.1"
 
-    testCompile 'org.junit.jupiter:junit-jupiter-api:5.1.0-M1'
-    testCompile 'org.junit.jupiter:junit-jupiter-params:5.1.0-M1'
-    testRuntime 'org.junit.jupiter:junit-jupiter-engine:5.1.0-M1'
-    testRuntime 'org.junit.vintage:junit-vintage-engine:5.1.0-M1'
-    testCompile 'org.junit.platform:junit-platform-launcher:1.1.0-M1'
-=======
+
     testCompile 'org.junit.jupiter:junit-jupiter-api:5.1.0-M2'
     testCompile 'org.junit.jupiter:junit-jupiter-params:5.1.0-M2'
     testRuntime 'org.junit.jupiter:junit-jupiter-engine:5.1.0-M2'
     testRuntime 'org.junit.vintage:junit-vintage-engine:5.1.0-M2'
     testCompile 'org.junit.platform:junit-platform-launcher:1.1.0-M2'
->>>>>>> e33bd588
     testRuntime 'org.apache.logging.log4j:log4j-core:2.10.0'
     testRuntime 'org.apache.logging.log4j:log4j-jul:2.10.0'
     testCompile 'org.mockito:mockito-core:2.13.0'
