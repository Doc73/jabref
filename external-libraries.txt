This document lists the fonts, icons, and libraries used by JabRef.
This file is manually kept in sync with build.gradle and the binary jars contained in the lib/ directory.

# Legend

## License

 * GPLv2+ means "GPLv2 or later"
 * GPLv2! means "exactly version 2.0 of GPL"
 * GPLv2  means, we haven't checked whether later options are allowed
 * similar for LGPL and other version of GPL


# Fonts and Icons

Id:      material-design-icons.font
Project: Material Design Icons
Version: v1.5.54
URL:     https://materialdesignicons.com/
License: SIL Open Font License, Version 1.1
Note:    It is important to include v1.5.54 or later as v1.5.54 is the first version offering fixed code points. Do not confuse with http://zavoloklom.github.io/material-design-iconic-font/


# Libraries
Id:      com.apple:AppleJavaExtensions
Project: AppleJavaExtensions
URL:     https://developer.apple.com/legacy/library/samplecode/AppleJavaExtensions/Introduction/Intro.html
License: Apple License

Id:      org.antlr:antlr
Project: ANTLR 3
URL:     http://www.antlr.org/
License: BSD

Id:      org.antlr:antlr4
Project: ANTLR 4
URL:     http://www.antlr.org/
License: BSD

Id:      commons-cli:commons-cli
Project: Apache Commons CLI
URL:     http://commons.apache.org/cli/
License: Apache 2.0

Id:      commons-logging:commons-logging
Project: Apache Commons Logging
URL:     http://commons.apache.org/logging/
License: Apache 2.0

Id:      com.googlecode.java-diff-utils
Project: java-diff-utils
URL:     http://code.google.com/p/java-diff-utils/
License: Apache 2.0

Id:      com.impossibl.pgjdbc-ng:pgjdbc-ng
Project: pgjdbc-ng
URL:     http://impossibl.github.io/pgjdbc-ng
License: BSD

Id:      com.jgoodies:jgoodies-common
Project: JGoodies Common
URL:     http://www.jgoodies.com/downloads/libraries/
License: BSD

Id:      com.jgoodies:jgoodies-forms
Project: JGoodies Forms
URL:     http://www.jgoodies.com/downloads/libraries/
License: BSD

Id:      com.jgoodies:jgoodies-looks
Project: JGoodies Looks
URL:     http://www.jgoodies.com/downloads/libraries/
License: BSD

Id:      com.mashape.unirest
Project: Unirest for Java
URL:     https://github.com/Mashape/unirest-java
License: MIT

Id:      info.debatty:java-string-similarity
Project: Java String Similarity
URL:     https://github.com/tdebatty/java-string-similarity
License: MIT

Id:      mysql:mysql-connector-java
Project: MySQL Connector/J
URL:     http://www.mysql.de/downloads/connector/j/
License: GPLv2! and Oracle's FOSS License Exception (http://www.mysql.com/about/legal/licensing/foss-exception/) allowing GPLv3

Id:      net.java.dev.glazedlists:glazedlists_java15
Project: Glazed Lists
URL:     http://www.glazedlists.com/
License: LPGL 2.1! (not explicitly, but no comments in the source header) and MPL

Id:      org.apache.logging.log4j
Project: Apache Log2j 2
URL:     http://logging.apache.org/log4j/2.x/
License: Apache 2.0

Id:      org.apache.pdfbox:fontbox
Project: Apache PDFBox
URL:     http://pdfbox.apache.org
License: Apache 2.0

Id:      org.apache.pdfbox:jempbox
Project: Apache PDFBox
URL:     http://pdfbox.apache.org
License: Apache 2.0

Id:      org.apache.pdfbox:pdfbox
Project: Apache PDFBox
URL:     http://pdfbox.apache.org
License: Apache 2.0

Id:      org.bouncycastle:bcprov-jdk15on
Project: The Legion of the Bouncy Castle
URL:     https://www.bouncycastle.org/
License: MIT

Id:      org.jsoup:jsoup
Project: jsoup
URL:     https://github.com/jhy/jsoup/
License: MIT

Id:      org.openoffice:juh
Project: OpenOffice.org
URL:     http://www.openoffice.org/api/SDK
License: LGPL 3.0

Id:      org.openoffice:jurt
Project: OpenOffice.org
URL:     http://www.openoffice.org/api/SDK
License: LGPL 3.0

Id:      org.openoffice:ridl
Project: OpenOffice.org
URL:     http://www.openoffice.org/api/SDK
License: LGPL 3.0

Id:      org.openoffice:unoil
Project: OpenOffice.org
URL:     http://www.openoffice.org/api/SDK
License: LGPL 3.0

Id:      org.swinglabs.swingx:swingx-core
Project: SwingX
URL:     https://swingx.java.net/
License: LGPL 3.0

Id:      microba
Path:    lib/microba.jar
Project: Microba
URL:     https://github.com/tdbear/microba
License: BSD

Id:      spin
Path:    lib/spin.jar
Project: Spin
URL:     http://spin.sourceforge.net/
License: LGPL 2.1+

<<<<<<< HEAD
Id:      com.airhacks:afterburner.fx
Project: afterburner.fx
URL:     https://github.com/AdamBien/afterburner.fx
License: Apache 2.0

Id:      de.codecentric.centerdevice
Project: javafxsvg
URL:     https://github.com/codecentric/javafxsvg
License: BSD 3-Clause		 
=======
Id:      org.citationstyles.styles
Project: CSL Styles
URL:     citationStyles.org
Licence: Creative Commons Attribution-ShareAlike 3.0 Unported license

Id:      org.citationstyles.locales
Project: CSL Locales
URL:     citationStyles.org
Licence: Creative Commons Attribution-ShareAlike 3.0 Unported license

Id:      de.undercouch.citeproc-java
Project: Citeproc-Java
URL:     http://michel-kraemer.github.io/citeproc-java/
Licence: Apache License, Version 2.0

Id:      org.mozilla.rhino
Project: Rhino
URL:     https://developer.mozilla.org/de/docs/Rhino
Licence: Mozilla Public License Version 2.0
>>>>>>> 57a5335e

The last entry has to end with an empty line. Otherwise the entry is not present in About.html.<|MERGE_RESOLUTION|>--- conflicted
+++ resolved
@@ -159,17 +159,6 @@
 URL:     http://spin.sourceforge.net/
 License: LGPL 2.1+
 
-<<<<<<< HEAD
-Id:      com.airhacks:afterburner.fx
-Project: afterburner.fx
-URL:     https://github.com/AdamBien/afterburner.fx
-License: Apache 2.0
-
-Id:      de.codecentric.centerdevice
-Project: javafxsvg
-URL:     https://github.com/codecentric/javafxsvg
-License: BSD 3-Clause		 
-=======
 Id:      org.citationstyles.styles
 Project: CSL Styles
 URL:     citationStyles.org
@@ -189,6 +178,15 @@
 Project: Rhino
 URL:     https://developer.mozilla.org/de/docs/Rhino
 Licence: Mozilla Public License Version 2.0
->>>>>>> 57a5335e
+
+Id:      com.airhacks:afterburner.fx
+Project: afterburner.fx
+URL:     https://github.com/AdamBien/afterburner.fx
+License: Apache 2.0
+
+Id:      de.codecentric.centerdevice
+Project: javafxsvg
+URL:     https://github.com/codecentric/javafxsvg
+License: BSD 3-Clause
 
 The last entry has to end with an empty line. Otherwise the entry is not present in About.html.